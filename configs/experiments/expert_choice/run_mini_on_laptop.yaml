--- conflicted
+++ resolved
@@ -4,19 +4,10 @@
 
 params:
   name: "laptop_check"
-<<<<<<< HEAD
   ff_mode: double_choice
   double_routing_type: token_choice
   double_linear_first: true
   double_relu_with_first: true
   cutoff: 16
   granularity: 1
-  dataset_type: wikibook
-=======
-  ff_mode: token_choice
-  cutoff: 16
-  granularity: 4
-  dataset_type: wikibook
-  torch_compile: false
-  mixed_precision_dtype: "float16"
->>>>>>> d2a2b6d9
+  dataset_type: wikibook