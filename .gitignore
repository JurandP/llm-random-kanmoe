--- conflicted
+++ resolved
@@ -165,10 +165,7 @@
 
 wandb
 
-<<<<<<< HEAD
+local_search_configs
 
 # MS files
-testms_*
-=======
-local_search_configs
->>>>>>> bc3356ac
+testms_*