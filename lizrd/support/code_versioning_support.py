--- conflicted
+++ resolved
@@ -44,12 +44,6 @@
     # Change to the new directory
     os.chdir(newdir_path)
 
-<<<<<<< HEAD
-    # Push the code to the remote repo
-    # push_code_to_url(branch_name, remote_url)
-
-    print(f"Code pushed successfully to {remote_url} under branch {branch_name}")
-=======
     if push_to_git:
         tmp_dir = f"{root_dir}/tmp/{random_string}"
         tmp_git_dir = f"{tmp_dir}/.git"
@@ -74,7 +68,6 @@
         )
         subprocess.run(["rm", "-rf", tmp_dir], capture_output=True, text=True)
         subprocess.run(["rm", ".git"], capture_output=True, text=True)
->>>>>>> 15d608cb
 
 
 def push_code_to_url(
