import argparse
import os
from typing import Optional, List
from git import Repo

REMOTE_NAME = "cemetery"  # TODO(crewtool) move to constants file
REMOTE_URL = "git@github.com:llm-random/llm-random-cemetery.git"  # TODO(crewtool) move to constants


def ensure_remote_config_exist(repo: Repo, remote_name: str, remote_url: str):
    for remote in repo.remotes:
        if remote.name == remote_name:
            if remote.url != remote_url:
                old_remote_url = remote.url
                remote.set_url(remote_url)
                print(
                    f"Updated url of '{remote_name}' remote from '{old_remote_url}' to '{remote_url}'"
                )
            return

    repo.create_remote(remote_name, url=remote_url)
    print(f"Added remote '{remote_name}' with url '{remote_url}'")


def commit_pending_changes(repo: Repo):
    if len(repo.index.diff("HEAD")) > 0:
        repo.git.commit(m="Versioning code", no_verify=True)


def create_run_experiment_script(
    experiment_config_path, experiment_branch_name, file_path
):
    script_text = """#!/bin/bash
<<<<<<< HEAD
python3 -m lizrd.grid.grid --config_path={} --git_branch={} --skip_copy_code""".format(
=======
python3 -m lizrd.grid --config_path={} --git_branch={} --skip_copy_code""".format(
>>>>>>> 659e3f92
        experiment_config_path, experiment_branch_name
    )

    with open(file_path, "w") as f:
        f.write(script_text)


def delete_run_experiment_script(file_path):
    if os.path.exists(file_path):
        os.remove(file_path)


def version_code(
    versioning_branch: str,
    experiment_config_path: Optional[str] = None,
    files_to_force_add: Optional[List[str]] = None,
    repo_path: Optional[str] = None,
):
    repo = Repo(repo_path, search_parent_directories=True)
    script_run_experiment_path = os.path.join(
        repo.working_tree_dir, "run_experiment.sh"
    )

    if experiment_config_path is not None:
        create_run_experiment_script(
            experiment_config_path, versioning_branch, script_run_experiment_path
        )

    original_branch = repo.active_branch.name
    original_branch_commit_hash = repo.head.object.hexsha

    try:
        ensure_remote_config_exist(repo, REMOTE_NAME, REMOTE_URL)

        repo.git.add(all=True)
        if files_to_force_add is not None:
            repo.git.add(files_to_force_add, force=True)
        commit_pending_changes(repo)

        repo.git.checkout(b=versioning_branch)
        repo.git.push(REMOTE_NAME, versioning_branch)
        print(
            f"Code versioned successfully to remote branch {versioning_branch} on '{REMOTE_NAME}' remote!"
        )
    finally:
        reset_to_original_repo_state(
            repo, original_branch, original_branch_commit_hash, versioning_branch
        )
        if experiment_config_path is not None:
            delete_run_experiment_script(script_run_experiment_path)


def reset_to_original_repo_state(
    repo: Repo,
    original_branch: str,
    original_branch_commit_hash: str,
    versioning_branch: str,
):
    repo.git.checkout(original_branch, "-f")
    if versioning_branch in repo.branches:
        repo.git.branch("-D", versioning_branch)
    repo.head.reset(original_branch_commit_hash, index=True)
    print("Successfully restored working tree to the original state!")


if __name__ == "__main__":
    parser = argparse.ArgumentParser()
    parser.add_argument(
        "--branch", type=str, help="Name of a branch to version code", required=True
    )
    parser.add_argument(
        "--experiment_config",
        type=str,
        help="Path to experiment config file. [Optional]",
        required=False,
    )
    parser.add_argument(
        "--repository_path",
        type=str,
        help="Path of the repository which we want to version. If unspecified current working directory will be used. [Very, very rare cases.]",
        required=False,
    )
    args = parser.parse_args()
    version_code(args.branch, args.experiment_config, args.repository_path)<|MERGE_RESOLUTION|>--- conflicted
+++ resolved
@@ -31,11 +31,7 @@
     experiment_config_path, experiment_branch_name, file_path
 ):
     script_text = """#!/bin/bash
-<<<<<<< HEAD
-python3 -m lizrd.grid.grid --config_path={} --git_branch={} --skip_copy_code""".format(
-=======
 python3 -m lizrd.grid --config_path={} --git_branch={} --skip_copy_code""".format(
->>>>>>> 659e3f92
         experiment_config_path, experiment_branch_name
     )
 
