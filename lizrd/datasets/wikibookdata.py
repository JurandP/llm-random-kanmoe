import random
from typing import Literal

import numpy as np
import torch
from datasets import load_dataset
from torch.utils.data import DataLoader, IterableDataset
from torch.utils.data.distributed import DistributedSampler
from transformers import BertTokenizer, GPT2Tokenizer
from attr import define

from lizrd.datasets.processed_batch import ProcessedBatch
from lizrd.datasets.c4 import C4Dataset, ProcessedC4Batch


class ProcessedBERTExample(object):
    def __init__(self, sentence, processor):
        self.tokens = processor.tokenize_text(sentence)
        self.tokens = processor.pad_tokens(self.tokens)
        special_token_mask = processor.special_token_mask(self.tokens)
        self.mask_mask = processor.get_mask_mask(special_token_mask)
        self.masked_tokens = processor.mask_tokens(self.tokens, self.mask_mask)


class ProcessedGPTExample(object):
    def __init__(self, sentence, processor):
        self.tokens = processor.tokenize_text(sentence)
        self.tokens, self.non_padded_mask = processor.pad_tokens(self.tokens)
        self.target_tokens = self.tokens[1:] + [processor.end_token_id]


<<<<<<< HEAD
=======
class ProcessedBatch(ABC):
    def __init__(self, processed_examples):
        pass

    def __iter__(self):
        all_attrs = vars(self).values()
        return iter([attr for attr in all_attrs if hasattr(attr, "shape")])

    def to(self, device):
        raise NotImplementedError


>>>>>>> cca93b32
class ProcessedBERTBatch(ProcessedBatch):
    def __init__(self, processed_examples):
        super().__init__(processed_examples)
        self.tokens = self._make_tensor(
            [example.tokens for example in processed_examples]
        )
        self.mask_mask = self._make_tensor(
            [example.mask_mask for example in processed_examples]
        )
        self.masked_tokens = self._make_tensor(
            [example.masked_tokens for example in processed_examples]
        )

        assert self.tokens.shape == self.masked_tokens.shape
        assert self.tokens.shape == self.mask_mask.shape

    def _make_tensor(self, list_of_token_lists):
        matrix = np.array(list_of_token_lists)
        return torch.from_numpy(matrix)

    def to(self, device):
        self.device = device
        self.tokens = self.tokens.to(device)
        self.masked_tokens = self.masked_tokens.to(device)
        self.mask_mask = self.mask_mask.to(device)
        return self


class ProcessedGPTBatch(ProcessedBatch):
    def __init__(self, processed_examples):
        super().__init__(processed_examples)
        self.tokens = self._make_tensor(
            [example.tokens for example in processed_examples]
        )
        self.target_tokens = self._make_tensor(
            [example.target_tokens for example in processed_examples]
        )
        self.non_padded_mask = self._make_tensor(
            [example.non_padded_mask for example in processed_examples]
        )

    def _make_tensor(self, list_of_token_lists):
        matrix = np.array(list_of_token_lists)
        return torch.from_numpy(matrix)

    def to(self, device):
        self.device = device
        self.tokens = self.tokens.to(device)
        self.target_tokens = self.target_tokens.to(device)
        self.non_padded_mask = self.non_padded_mask.to(device)
        return self


@define
class MaskingReplacementConfig:
    replace_with_mask: float = 0.8
    replace_with_random: float = 0.1
    replace_with_original: float = 0.1

    def __attrs_post_init__(self):
        assert (
            self.replace_with_mask
            + self.replace_with_random
            + self.replace_with_original
        ) == 1.0


class GPTSentenceProcessor(object):
    def __init__(
        self,
        max_total_length=128,
    ):
        self.tokenizer = GPT2Tokenizer.from_pretrained("gpt2")
        self.max_total_length = max_total_length
        end_token = "<|endoftext|>"
        self.end_token_id = self.tokenizer._convert_token_to_id(end_token)

    def process(self, sentence):
        return ProcessedGPTExample(sentence, self)

    def tokenize_text(self, sentence_text):
        # note: tokenizer.encode _claims_ to be equivalent. This isn't true.
        return self.tokenizer.convert_tokens_to_ids(
            self.tokenizer.tokenize(sentence_text)
        )

    def pad_tokens(self, sentence_tokens):
        if len(sentence_tokens) > self.max_total_length - 1:
            sentence_tokens = sentence_tokens[: self.max_total_length - 1]
        sentence_tokens.append(self.end_token_id)
        non_padding_length = len(sentence_tokens)
        padding_length = self.max_total_length - non_padding_length
        sentence_tokens = sentence_tokens + [self.end_token_id] * padding_length
        non_padded_mask = [1] * non_padding_length + [0] * padding_length
        return sentence_tokens, non_padded_mask


class BERTSentenceProcessor(object):
    def __init__(
        self,
        max_total_length=128,
        mask_percent=0.15,
        mask_replace_config=None,
        rng=None,
    ):
        self.tokenizer = BertTokenizer.from_pretrained("bert-base-uncased")
        self.max_total_length = max_total_length
        self.mask_token = "[MASK]"
        self.sep_token = "[SEP]"
        self.cls_token = "[CLS]"
        self.pad_token = "[PAD]"
        self.mask_id = self.tokenizer._convert_token_to_id("[MASK]")
        self.cls_id = self.tokenizer._convert_token_to_id("[CLS]")
        self.sep_id = self.tokenizer._convert_token_to_id("[SEP]")
        self.pad_id = self.tokenizer._convert_token_to_id("[PAD]")
        self.special_tokens = [
            self.cls_token,
            self.sep_token,
            self.pad_token,
            self.mask_token,
        ]
        self.special_token_ids = [self.cls_id, self.sep_id, self.pad_id, self.mask_id]
        self.mask_percent = mask_percent
        if mask_replace_config is None:
            mask_replace_config = MaskingReplacementConfig()
        self.mask_replace_config = mask_replace_config
        if rng is None:
            rng = np.random.default_rng()
        self.rng = rng

    def process(self, sentence):
        return ProcessedBERTExample(sentence, self)

    def tokenize_text(self, sentence_text):
        # note: tokenizer.encode _claims_ to be equivalent. This isn't true.
        return self.tokenizer.convert_tokens_to_ids(
            self.tokenizer.tokenize(sentence_text)
        )

    def special_token_mask(self, sentence_tokens):
        return np.isin(sentence_tokens, self.special_token_ids)

    def get_mask_mask(self, special_token_mask):
        mask_mask = self.rng.binomial(1, self.mask_percent, len(special_token_mask))
        mask_mask = mask_mask.astype(bool)
        mask_mask = np.where(special_token_mask, 0, mask_mask)
        return mask_mask

    def get_valid_random_tokens(self, tokens_count):
        # first 999 tokens are special tokens when using transformers.BertTokenizer.from_pretrained("bert-base-uncased")
        special_tokens = 999
        return (
            self.rng.choice(self.tokenizer.vocab_size - special_tokens, tokens_count)
            + special_tokens
        )

    def mask_tokens(self, sentence_tokens, mask_mask):
        how_to_mask = self.rng.multinomial(
            1,
            [
                self.mask_replace_config.replace_with_mask,
                self.mask_replace_config.replace_with_random,
                self.mask_replace_config.replace_with_original,
            ],
            size=len(sentence_tokens),
        ).nonzero()[1]
        token_replacement = (
            (how_to_mask == 0) * self.mask_id
            + (how_to_mask == 1) * self.get_valid_random_tokens(len(sentence_tokens))
            + (how_to_mask == 2) * sentence_tokens
        )
        return np.where(mask_mask, token_replacement, sentence_tokens)

    def pad_tokens(self, sentence_tokens):
        if len(sentence_tokens) > self.max_total_length:
            sentence_tokens = sentence_tokens[: self.max_total_length]
        return sentence_tokens + [self.pad_id] * (
            self.max_total_length - len(sentence_tokens)
        )


def process_wiki_text(document_text, chunk_length: int = 450):
    "splits document into a list of chunks of specified length"
    chunks = [
        document_text[i : i + chunk_length]
        for i in range(0, len(document_text), chunk_length)
    ]
    return chunks


def process_book_text(document_sentences, chunk_length: int = 450):
    """
    glue together sentences into chunks of at least `chunk_length`
    :param document_sentences: list of strings, each string is a sentence
    :return: list of strings, each string is a chunk of length at least 450
    """
    chunks = []
    current_chunk = ""
    for sentence in document_sentences:
        if len(current_chunk) + len(sentence) > chunk_length:
            chunks.append(current_chunk)
            current_chunk = sentence
        else:
            current_chunk += sentence
    return chunks


class WikiBookDataset:
    def __init__(self, rng=random, use_dummy_dataset=False):
        self.examples_buffer = []
        self.dataset_wiki = load_dataset(
            "wikipedia", f"20220301.{'simple' if use_dummy_dataset else 'en'}"
        )["train"]
        self.dataset_book = (
            load_dataset("bookcorpus")["train"]
            if not use_dummy_dataset
            else self.dataset_wiki
        )
        self.rng = rng

        self.buffer_refill_to = 10000
        self.buffer_refill_from = 0
        self.min_sentence_length = 40
        self.bookcorpus_chance = 0.5
        self.bookcorpus_lines = len(self.dataset_book) // len(self.dataset_wiki) + 1
        self.bookcorpus_chance = self.bookcorpus_chance / 100 * self.bookcorpus_lines
        self.bookcorpus_lines = 100  # the above is very approximate
        self.wikipedia_chance = 1.0 - self.bookcorpus_chance
        print("bookcorpus_lines:", self.bookcorpus_lines)
        print("bookcorpus_chance:", self.bookcorpus_chance)

    def get_example(self):
        if len(self.examples_buffer) <= self.buffer_refill_from:
            self._refill_buffer()
        example = self.examples_buffer.pop()
        return example

    def get_batch(self, batch_size):
        batch = [self.get_example() for _ in range(batch_size)]
        return batch

    def _refill_buffer(self):
        while len(self.examples_buffer) <= self.buffer_refill_to:
            self._add_examples(self._get_random_document())
        self.rng.shuffle(self.examples_buffer)

    def _get_random_document(self):
        if self.rng.random() < self.wikipedia_chance:
            document_text = self.dataset_wiki[
                self.rng.randint(0, len(self.dataset_wiki) - 1)
            ]["text"]
            documents_sentences = process_wiki_text(document_text)
            assert isinstance(documents_sentences, list)
            assert isinstance(documents_sentences[0], str)
        else:
            linebegin = self.rng.randint(
                0, len(self.dataset_wiki) - 1 - self.bookcorpus_lines
            )
            lineend = linebegin + self.bookcorpus_lines
            documents_sentences = self.dataset_book[linebegin:lineend]["text"]
            documents_sentences = process_book_text(documents_sentences)
            assert isinstance(documents_sentences, list)
            assert isinstance(documents_sentences[0], str)
        return documents_sentences

    def _add_examples(self, param):
        """This version simply filters out all sentences that are too short, then adds all remaining sentences to the buffer."""

        document_sentences = [
            sentence for sentence in param if len(sentence) > self.min_sentence_length
        ]
        self.examples_buffer += document_sentences


class ProcessedDataset:
    def __init__(self, dataset, processor):
        assert isinstance(dataset, WikiBookDataset)
        self.dataset = dataset
        assert isinstance(processor, BERTSentenceProcessor) or isinstance(
            processor, GPTSentenceProcessor
        )
        self.processor = processor

    def get_example(self):
        example = self.dataset.get_example()
        processed_example = self.processor.process(example)
        return processed_example


class ParallelCompatibleDataset(IterableDataset):
    def __init__(self, dataset: ProcessedDataset, batch_size: int, seed: int = 42):
        super().__init__()
        self.dataset = dataset
        self.seed = seed
        self.batch_size = batch_size

    def __iter__(self):
        worker_info = torch.utils.data.get_worker_info()
        if worker_info is None:
            seed = self.seed
        else:
            seed = self.seed + worker_info.id
        self.rng = random.Random(seed)
        self.np_rng = np.random.default_rng(seed)
        self.dataset.dataset.rng = self.rng
        self.dataset.processor.rng = self.np_rng
        while True:
            yield self.dataset.get_example()


class ProcessedDatasetWrapper:
    """
    This class is a wrapper around a ProcessedDataset that provides a get_batch() method that returns a batch of processed examples.
    Takes care of seeding the rng, collating the examples into a batch, and moving the batch to the correct device.
    Allows multiple workers to be used.
    To make `get_batch` return the same sequence of batches, keep the seed, batch_size and num_workers unchanged.
    """

    def __init__(
        self,
        pdataset: ProcessedDataset,
        device: torch.device,
        batch_size: int,
        seq_length: int,
        num_workers: int = 8,
        seed: int = 42,
        model_type: str = "bert",
<<<<<<< HEAD
        distributed: bool = False,
        dataset_type: Literal["wiki", "c4"] = "wiki",
        dataset_split: str = "train",
=======
        data_distributed: bool = False,
>>>>>>> cca93b32
    ):
        self.device = device
        self.model_type = model_type

        if self.model_type == "bert":
            collate_fn = lambda batch: ProcessedBERTBatch(batch)
        elif self.model_type == "gpt":
            if dataset_type == "c4":
                collate_fn = lambda batch: ProcessedC4Batch(batch)
            else:
                collate_fn = lambda batch: ProcessedGPTBatch(batch)
        else:
            raise ValueError(
                f"Unknown model type in ProcessedDatasetWrapper: {self.model_type}"
            )

        if dataset_type == "wiki":
            pdataset = ParallelCompatibleDataset(
                pdataset, batch_size=batch_size, seed=seed
            )
        elif dataset_type == "c4":
            pdataset = C4Dataset(seq_length, batch_size, dataset_split)
        else:
            raise ValueError(f"Unknown dataset type: {self.dataset_type}")

        # using multiple workers is not compatible with DDP in the current setting
        if data_distributed and num_workers > 0:
            raise NotImplementedError(
                "Multiple workers are currently not supported when using multiple gpus."
            )
        self.dataloader = iter(
            DataLoader(
                pdataset,
                num_workers=num_workers,
                batch_size=batch_size,
                collate_fn=collate_fn,
                shuffle=False,  # WikiBookDataset already shuffles
                sampler=DistributedSampler(pdataset)
                if (distributed and dataset_type == "c4")
                else None,
            )
        )

    def get_batch(self) -> ProcessedBatch:
        return next(self.dataloader).to(self.device)<|MERGE_RESOLUTION|>--- conflicted
+++ resolved
@@ -29,21 +29,6 @@
         self.target_tokens = self.tokens[1:] + [processor.end_token_id]
 
 
-<<<<<<< HEAD
-=======
-class ProcessedBatch(ABC):
-    def __init__(self, processed_examples):
-        pass
-
-    def __iter__(self):
-        all_attrs = vars(self).values()
-        return iter([attr for attr in all_attrs if hasattr(attr, "shape")])
-
-    def to(self, device):
-        raise NotImplementedError
-
-
->>>>>>> cca93b32
 class ProcessedBERTBatch(ProcessedBatch):
     def __init__(self, processed_examples):
         super().__init__(processed_examples)
@@ -371,13 +356,9 @@
         num_workers: int = 8,
         seed: int = 42,
         model_type: str = "bert",
-<<<<<<< HEAD
-        distributed: bool = False,
+        data_distributed: bool = False,
         dataset_type: Literal["wiki", "c4"] = "wiki",
         dataset_split: str = "train",
-=======
-        data_distributed: bool = False,
->>>>>>> cca93b32
     ):
         self.device = device
         self.model_type = model_type
@@ -416,7 +397,7 @@
                 collate_fn=collate_fn,
                 shuffle=False,  # WikiBookDataset already shuffles
                 sampler=DistributedSampler(pdataset)
-                if (distributed and dataset_type == "c4")
+                if (data_distributed and dataset_type == "c4")
                 else None,
             )
         )
