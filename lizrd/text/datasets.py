--- conflicted
+++ resolved
@@ -104,13 +104,7 @@
         return self.dataset[self.py_rng.randint(0, len(self.dataset) - 1)]["text"]
 
 
-<<<<<<< HEAD
-class DummyDataset(AbstractDataset):
-    total_gpt2_tokens = 173_648_052_806  # number of tokens in the C4 dataset when using GPT2TokenizerFast
-
-=======
 class FinewebEduDataset(AbstractDataset):
->>>>>>> f3d5e713
     def __init__(
         self,
         seed: Optional[int] = None,
@@ -120,11 +114,6 @@
     ):
         super().__init__(seed=seed)
         assert split in ["train", "validation"]
-<<<<<<< HEAD
-
-    def get_document(self) -> str:
-        return "abc" * 1000
-=======
         self.split = split
         assert dataset_path is not None or use_dummy_dataset
         if dataset_path is not None:
@@ -149,5 +138,4 @@
         random_doc_id = None
         while random_doc_id is None or not self._belongs_to_split(random_doc_id):
             random_doc_id = self.py_rng.randint(0, len(self.dataset) - 1)
-        return self.dataset[random_doc_id]["text"]
->>>>>>> f3d5e713
+        return self.dataset[random_doc_id]["text"]