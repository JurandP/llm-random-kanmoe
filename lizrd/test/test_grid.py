import unittest
from unittest.mock import patch

from lizrd.grid.grid import create_subprocess_args
from lizrd.grid.infrastructure import (
    IdeasBackend,
    EntropyBackend,
    AthenaBackend,
)

hf_dataset_cache = "/some/path/for/hf/dataset/cache"
experiment_path = "/some/path/for/experiment"
# repo_path = "/some/path/for/repo" # TODO change when llm-random is not hardcoded value
image_path = "/some/path/for/image"
neptune_api_key = "r@nd0mN3ptun3Ap1K3y"
wandb_api_key = "r@nd0mW@ndbAp1K3y"


def unify_arguments(arguments):
    ix = arguments.index("python3")
    setup_args = arguments[:ix]
    training_args = arguments[ix + 3 :]
    sorted_training_args = sort_training_args(training_args)
    return setup_args + arguments[ix : ix + 3] + sorted_training_args


def sort_training_args(values):
    pairs = []
    current_arg = None
    current_values = []

    for value in values:
        if value.startswith("--"):
            if current_arg is not None:
                pairs.append((current_arg, current_values))
            current_arg = value
            current_values = []
        else:
            current_values.append(value)

    if current_arg is not None:
        pairs.append((current_arg, current_values))

    pairs.sort(key=lambda x: x[0])

    result = []
    for arg, values in pairs:
        result.append(arg)
        values.sort()
        result.extend(values)
    return result


class IdeasTestBackend(IdeasBackend):
    def get_singularity_image(self) -> str:
        return image_path

    def get_cache_path(self) -> str:
        return hf_dataset_cache


class AthenaTestBackend(AthenaBackend):
    def get_singularity_image(self) -> str:
        return image_path

    def get_cache_path(self) -> str:
        return hf_dataset_cache


class EntropyTestBackend(EntropyBackend):
    def get_singularity_image(self) -> str:
        return image_path

    def get_cache_path(self) -> str:
        return hf_dataset_cache


class TestGrid(unittest.TestCase):
    def assertUnifiedEqual(self, a, b):
        unified_a = [unify_arguments(config) for config in a]
        unified_b = [unify_arguments(config) for config in b]

        self.assertEqual(unified_a, unified_b)

    @patch("os.getcwd")
    def test_baseline_generated_args(self, os_getcwd):
        os_getcwd.return_value = experiment_path
        CLUSTER = IdeasTestBackend()
        expected_output = [
            [
                "sbatch",
                "--gres=gpu:ampere:0",
                "--cpus-per-gpu=8",
                "--job-name=baseline_test",
                "--time=5-05:00:00",
                "--mem=125G",
                None,
                "lizrd/grid/grid_entrypoint.sh",
                "singularity",
                "run",
                "--env",
                f"HF_DATASETS_CACHE={hf_dataset_cache},NEPTUNE_API_TOKEN={neptune_api_key},WANDB_API_KEY={wandb_api_key}",
                f"-B={experiment_path}:/llm-random,{hf_dataset_cache}:{hf_dataset_cache}",
                "--nv",
                f"{image_path}",
                "python3",
                "-m",
                "research.conditional.train.cc_train",
                "--batch_size",
                "4",
                "--cutoff",
                "16",
                "--project_name",
                "pmtest/llm-random-tests",
                "--name",
                "baseline_test",
                "--mixed_precision",
                "--mixed_precision_dtype",
                "float16",
                "--tags",
                "test",
                "model_type=bert",
                "ff_mode=vanilla",
                "--logger_types",
                "neptune",
                "--n_steps",
                "10",
                "--dmodel",
                "64",
                "--dff",
                "256",
                "--n_blocks",
                "2",
                "--logging_interval_heavy",
                "2",
                "--logging_interval_loss",
                "1",
                "--grad_clip",
                "0.5",
                "--scheduler",
                "constant",
                "--lr_warmup_steps",
                "4",
                "--n_att_heads",
                "4",
                "--learning_rate",
                "0.0001",
                "--dataset_type",
                "wikibook",
                "--use_dummy_dataset",
                "--init_type",
                "kaiming_uniform",
                "--init_scale",
                "1.0",
                "--git_branch",
                "cool_git_branch",
                "--path_to_entry_config",
                "configs/test/test_baseline.yaml",
                "--all_config_paths",
                "configs/test/test_baseline.yaml,full_config0.yaml",
                "--model_type",
                "bert",
                "--ff_mode",
                "vanilla",
                "--n_gpus",
                "0",
            ]
        ]
        experiments, _ = create_subprocess_args(
            "configs/test/test_baseline.yaml",
            "cool_git_branch",
            f"{neptune_api_key}",
            f"{wandb_api_key}",
            CLUSTER,
            skip_confirmation=True,
            skip_copy_code=True,
        )
        returned_output = [experiment[0] for experiment in experiments]
        self.assertUnifiedEqual(returned_output, expected_output)

    @patch("os.getcwd")
    def test_compare_bmm_generated_args(self, os_getcwd):
        os_getcwd.return_value = experiment_path
        CLUSTER = EntropyTestBackend()
        expected_output = [
            [
                "sbatch",
                "--partition=a100",
                "--gres=gpu:a100:1",
                "--cpus-per-gpu=8",
                "--mem=125G",
                "--job-name=granular_4_mini",
                "--time=0-05:00:00",
                "lizrd/grid/grid_entrypoint.sh",
                "singularity",
                "run",
                "--env",
                f"HF_DATASETS_CACHE={hf_dataset_cache},NEPTUNE_API_TOKEN={neptune_api_key},WANDB_API_KEY={wandb_api_key}",
                f"-B={experiment_path}:/llm-random,/local_storage_2/llm-random/datasets/c4_train:/local_storage_2/llm-random/datasets/c4_train,/local_storage_2/llm-random/datasets/c4_validation:/local_storage_2/llm-random/datasets/c4_validation",
                "--nv",
                f"{image_path}",
                "python3",
                "-m",
                "research.conditional.train.cc_train",
                "--name",
                "granular_4_mini",
                "--granularity",
                "4",
                "--dmodel",
                "256",
                "--n_blocks",
                "4",
                "--n_att_heads",
                "4",
                "--ff_mode",
                "expert_choice",
                "--softmax_over",
                "experts",
                "--group_granular_moe_by_batch",
                "--granular_moe_one_hot_impl",
                "--layer_norm_in_expert_choice",
                "--mixed_precision_dtype",
                "bfloat16",
                "--expansion_rate",
                "32",
                "--effective_dff_x",
                "4",
                "--learning_rate",
                "1e-4",
                "--init_type",
                "truncated_normal",
                "--init_scale",
                "0.1",
                "--model_type",
                "gpt",
                "--dataset_type",
                "c4",
                "--mixed_precision",
                "--flash_attention",
                "--logger_types",
                "neptune",
                "--project_name",
                "pmtest/llm-random",
                "--logging_interval_heavy",
                "5000",
                "--logging_interval_loss",
                "1000",
                "--save_weights_path",
                "model_ckpt",
                "--save_weights_interval",
                "25000",
                "--cutoff",
                "256",
                "--batch_size",
                "256",
                "--n_steps",
                "275000",
                "--final_lr_step",
                "250000",
                "--scheduler",
                "cosine",
                "--lr_warmup_steps",
                "2500",
                "--final_lr_fraction",
                "0.1",
                "--grad_clip",
                "0.5",
                "--git_branch",
                "cool_git_branch",
                "--path_to_entry_config",
                "configs/experiments/expert_choice/compare_bmm_einsum.yaml",
                "--all_config_paths",
                "configs/baselines/common.yaml,configs/baselines/gpt/dense/common.yaml,configs/baselines/gpt/expert_choice/common.yaml,configs/baselines/gpt/expert_choice/granularity/4/mini.yaml,configs/baselines/gpt/expert_choice/mini.yaml,configs/experiments/expert_choice/compare_bmm_einsum.yaml,full_config0.yaml",
                "--tags",
                "use_torch_bmm=F",
                "--n_gpus",
                "1",
                "--train_dataset_path",
                "/local_storage_2/llm-random/datasets/c4_train",
                "--validation_dataset_path",
                "/local_storage_2/llm-random/datasets/c4_validation",
            ],
            [
                "sbatch",
                "--partition=a100",
                "--gres=gpu:a100:1",
                "--cpus-per-gpu=8",
                "--mem=125G",
                "--job-name=granular_4_mini",
                "--time=0-05:00:00",
                "lizrd/grid/grid_entrypoint.sh",
                "singularity",
                "run",
                "--env",
                f"HF_DATASETS_CACHE={hf_dataset_cache},NEPTUNE_API_TOKEN={neptune_api_key},WANDB_API_KEY={wandb_api_key}",
                f"-B={experiment_path}:/llm-random,/local_storage_2/llm-random/datasets/c4_train:/local_storage_2/llm-random/datasets/c4_train,/local_storage_2/llm-random/datasets/c4_validation:/local_storage_2/llm-random/datasets/c4_validation",
                "--nv",
                f"{image_path}",
                "python3",
                "-m",
                "research.conditional.train.cc_train",
                "--name",
                "granular_4_mini",
                "--granularity",
                "4",
                "--dmodel",
                "256",
                "--n_blocks",
                "4",
                "--n_att_heads",
                "4",
                "--ff_mode",
                "expert_choice",
                "--softmax_over",
                "experts",
                "--group_granular_moe_by_batch",
                "--use_torch_bmm",
                "--granular_moe_one_hot_impl",
                "--layer_norm_in_expert_choice",
                "--mixed_precision_dtype",
                "bfloat16",
                "--expansion_rate",
                "32",
                "--effective_dff_x",
                "4",
                "--learning_rate",
                "1e-4",
                "--init_type",
                "truncated_normal",
                "--init_scale",
                "0.1",
                "--model_type",
                "gpt",
                "--dataset_type",
                "c4",
                "--mixed_precision",
                "--flash_attention",
                "--logger_types",
                "neptune",
                "--project_name",
                "pmtest/llm-random",
                "--logging_interval_heavy",
                "5000",
                "--logging_interval_loss",
                "1000",
                "--save_weights_path",
                "model_ckpt",
                "--save_weights_interval",
                "25000",
                "--cutoff",
                "256",
                "--batch_size",
                "256",
                "--n_steps",
                "275000",
                "--final_lr_step",
                "250000",
                "--scheduler",
                "cosine",
                "--lr_warmup_steps",
                "2500",
                "--final_lr_fraction",
                "0.1",
                "--grad_clip",
                "0.5",
                "--git_branch",
                "cool_git_branch",
                "--path_to_entry_config",
                "configs/experiments/expert_choice/compare_bmm_einsum.yaml",
                "--all_config_paths",
                "configs/baselines/common.yaml,configs/baselines/gpt/dense/common.yaml,configs/baselines/gpt/expert_choice/common.yaml,configs/baselines/gpt/expert_choice/granularity/4/mini.yaml,configs/baselines/gpt/expert_choice/mini.yaml,configs/experiments/expert_choice/compare_bmm_einsum.yaml,full_config1.yaml",
                "--tags",
                "use_torch_bmm=T",
                "--n_gpus",
                "1",
                "--train_dataset_path",
                "/local_storage_2/llm-random/datasets/c4_train",
                "--validation_dataset_path",
                "/local_storage_2/llm-random/datasets/c4_validation",
            ],
        ]
        experiments, _ = create_subprocess_args(
            "configs/experiments/expert_choice/compare_bmm_einsum.yaml",
            "cool_git_branch",
            f"{neptune_api_key}",
            f"{wandb_api_key}",
            CLUSTER,
            skip_confirmation=True,
            skip_copy_code=True,
        )
        returned_output = [experiment[0] for experiment in experiments]
        self.assertUnifiedEqual(returned_output, expected_output)

    @patch("os.getcwd")
    def test_lr_grid(self, os_getcwd):
        os_getcwd.return_value = experiment_path
        CLUSTER = AthenaTestBackend()
        train_dataset_path = "/net/pr2/projects/plgrid/plggllmeffi/datasets/c4/train"
        validation_dataset_path = (
            "/net/pr2/projects/plgrid/plggllmeffi/datasets/c4/validation"
        )
        expected_output = [
            [
                "sbatch",
                "--gres=gpu:2",
                "--partition=plgrid-gpu-a100",
                "--mem=250G",
                "--account=plgllmefficont-gpu-a100",
                "--job-name=lr_grid",
                "--time=40:00:00",
                "lizrd/grid/grid_entrypoint.sh",
                "singularity",
                "run",
                "--bind=/net:/net",
                "--env",
                f"HF_DATASETS_CACHE={hf_dataset_cache},NEPTUNE_API_TOKEN={neptune_api_key},WANDB_API_KEY={wandb_api_key}",
                f"-B={experiment_path}:/llm-random,{train_dataset_path}:{train_dataset_path},{validation_dataset_path}:{validation_dataset_path}",
                "--nv",
                f"{image_path}",
                "python3",
                "-m",
                "research.conditional.train.cc_train",
                "--n_blocks",
                "16",
                "--model_type",
                "gpt",
                "--dmodel",
                "16",
                "--n_att_heads",
                "4",
                "--n_steps",
                "100",
                "--scheduler",
                "cosine",
                "--init_type",
                "truncated_normal",
                "--init_scale",
                "0.02",
                "--dataset_type",
                "c4",
                "--batch_size",
                "32",
                "--cutoff",
                "256",
                "--name",
                "lr_grid",
                "--git_branch",
                "cool_git_branch",
                "--path_to_entry_config",
                "lizrd/test/test_lr_grid.yaml",
                "--all_config_paths",
                "lizrd/test/test_lr_grid.yaml,full_config0.yaml",
                "--tags",
                "learning_rate=5e-4",
                "--learning_rate",
                "5e-4",
                "--n_gpus",
                "2",
<<<<<<< HEAD
                "--train_dataset_path",
                f"{train_dataset_path}",
                "--validation_dataset_path",
                f"{validation_dataset_path}",
=======
                "--logger_types",
                "stdout",
>>>>>>> fae6ab79
            ],
            [
                "sbatch",
                "--gres=gpu:2",
                "--partition=plgrid-gpu-a100",
                "--mem=250G",
                "--account=plgllmefficont-gpu-a100",
                "--job-name=lr_grid",
                "--time=40:00:00",
                "lizrd/grid/grid_entrypoint.sh",
                "singularity",
                "run",
                "--bind=/net:/net",
                "--env",
                f"HF_DATASETS_CACHE={hf_dataset_cache},NEPTUNE_API_TOKEN={neptune_api_key},WANDB_API_KEY={wandb_api_key}",
                f"-B={experiment_path}:/llm-random,{train_dataset_path}:{train_dataset_path},{validation_dataset_path}:{validation_dataset_path}",
                "--nv",
                f"{image_path}",
                "python3",
                "-m",
                "research.conditional.train.cc_train",
                "--n_blocks",
                "16",
                "--model_type",
                "gpt",
                "--dmodel",
                "16",
                "--n_att_heads",
                "4",
                "--n_steps",
                "100",
                "--scheduler",
                "cosine",
                "--init_type",
                "truncated_normal",
                "--init_scale",
                "0.02",
                "--dataset_type",
                "c4",
                "--batch_size",
                "32",
                "--cutoff",
                "256",
                "--name",
                "lr_grid",
                "--git_branch",
                "cool_git_branch",
                "--path_to_entry_config",
                "lizrd/test/test_lr_grid.yaml",
                "--all_config_paths",
                "lizrd/test/test_lr_grid.yaml,full_config1.yaml",
                "--tags",
                "learning_rate=7e-4",
                "--learning_rate",
                "7e-4",
                "--n_gpus",
                "2",
<<<<<<< HEAD
                "--train_dataset_path",
                f"{train_dataset_path}",
                "--validation_dataset_path",
                f"{validation_dataset_path}",
=======
                "--logger_types",
                "stdout",
>>>>>>> fae6ab79
            ],
        ]
        experiments, _ = create_subprocess_args(
            "lizrd/test/test_lr_grid.yaml",
            "cool_git_branch",
            f"{neptune_api_key}",
            f"{wandb_api_key}",
            CLUSTER,
            skip_confirmation=True,
            skip_copy_code=True,
        )
        returned_output = [experiment[0] for experiment in experiments]
        self.assertUnifiedEqual(returned_output, expected_output)<|MERGE_RESOLUTION|>--- conflicted
+++ resolved
@@ -456,15 +456,12 @@
                 "5e-4",
                 "--n_gpus",
                 "2",
-<<<<<<< HEAD
                 "--train_dataset_path",
                 f"{train_dataset_path}",
                 "--validation_dataset_path",
                 f"{validation_dataset_path}",
-=======
                 "--logger_types",
                 "stdout",
->>>>>>> fae6ab79
             ],
             [
                 "sbatch",
@@ -522,15 +519,12 @@
                 "7e-4",
                 "--n_gpus",
                 "2",
-<<<<<<< HEAD
                 "--train_dataset_path",
                 f"{train_dataset_path}",
                 "--validation_dataset_path",
                 f"{validation_dataset_path}",
-=======
                 "--logger_types",
                 "stdout",
->>>>>>> fae6ab79
             ],
         ]
         experiments, _ = create_subprocess_args(
