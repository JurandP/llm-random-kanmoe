--- conflicted
+++ resolved
@@ -168,13 +168,9 @@
         return total_loss.item(), mask_loss.item()
 
     def _log_train_stats(self, total_loss: float, mask_loss: float, step: int):
-<<<<<<< HEAD
-        if step and (step % self.log_acc_steps == 0):
-=======
         if self.n_log_light_steps and step % self.n_log_light_steps == 0:
             self.pruner.log_light(step)
-        if step and self.writer and (step % self.log_acc_steps == 0):
->>>>>>> ddd4b5da
+        if step and (step % self.log_acc_steps == 0):
             self.log_loss_stats(step)
             self.reset_loss_stats()
 
@@ -205,18 +201,14 @@
                 scaled_mask_loss = mask_loss * self.mask_loss_weight
                 total_mask_loss += scaled_mask_loss.item()
             total_mask_loss /= sample
-<<<<<<< HEAD
-            self.logger.report_scalar(
-                title="loss",
-                series="eval_mask",
-                value=total_mask_loss,
-                iteration=step,
-            )
-=======
 
             if log_values:
-                self.writer.add_scalar("loss/eval_mask", total_mask_loss, step)
->>>>>>> ddd4b5da
+                self.logger.report_scalar(
+                    title="loss",
+                    series="eval_mask",
+                    value=total_mask_loss,
+                    iteration=step,
+                )
 
             return total_mask_loss
 
@@ -407,17 +399,11 @@
         # retrain
         for i in range(self.scheduler.n_steps_retrain):
             if i < 5:
-<<<<<<< HEAD
-                loss_after_recycle = self._eval_step(step)
+                loss_after_recycle = self._eval_step(step, log_values=False)
                 self.logger.report_scalar(
                     title="loss/eval_just_after_recycle",
                     value=loss_after_recycle,
-                    iteration=step,
-=======
-                loss_after_recycle = self._eval_step(step, log_values=False)
-                self.writer.add_scalar(
-                    "loss/eval_just_after_recycle", loss_after_recycle, step + i
->>>>>>> ddd4b5da
+                    iteration=step + i,
                 )
                 print(f"Eval loss after recycle:", loss_after_recycle)
             # lr warmup
