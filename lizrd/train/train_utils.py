--- conflicted
+++ resolved
@@ -74,12 +74,8 @@
     num_workers: int,
     seed: int,
     model_type: str = "bert",
-<<<<<<< HEAD
     dataset_type: Literal["wiki", "c4"] = "wiki",
-    distributed: bool = False,
-=======
     data_distributed: bool = False,
->>>>>>> cca93b32
     use_dummy_dataset: bool = False,
     dataset_split: str = "train",
 ) -> wikibookdata.ProcessedDatasetWrapper:
@@ -105,14 +101,10 @@
         num_workers=num_workers,
         seed=seed,
         model_type=model_type,
-<<<<<<< HEAD
-        distributed=distributed,
+        data_distributed=data_distributed,
         dataset_type=dataset_type,
         dataset_split=dataset_split,
         seq_length=max_total_length,
-=======
-        data_distributed=data_distributed,
->>>>>>> cca93b32
     )
 
 
