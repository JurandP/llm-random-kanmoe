import copy
from typing import Callable, Optional

import torch
import torch.nn.functional as F
from attr import define
from torch.utils.tensorboard import SummaryWriter
import torch.nn.functional as F
import numpy as np
import plotly.express as px

from lizrd.core import bert
from lizrd.core.misc import are_state_dicts_the_same
from lizrd.datasets import wikibookdata
from lizrd.support.logging import AbstractLogger
from research.reinitialization.core.pruner import BasePruner
from research.reinitialization.core.scheduler import BaseScheduler
from research.reinitialization.core.pruner import BasePruner
from lizrd.core.misc import are_state_dicts_the_same
from lizrd.support.logging import get_current_logger


def get_model(
    max_length: int,
    vocab_size: int,
    ff_layer_fun: Callable[[], torch.nn.Module],
    attention_layer_fun: Callable[[], torch.nn.Module],
    dm: int,
    n_blocks: int,
    device: torch.device,
):
    embedding_layer = bert.EmbeddingLayer(
        bert.PositionalEmbedding(max_length, dm), bert.TokenEmbedding(vocab_size, dm)
    )
    encoder_tower = bert.EncoderTower(
        n_blocks,
        dm,
        attention_layer_fun,
        ff_layer_fun,
    )
    head = bert.PredictionHead(dm, vocab_size)
    model = bert.BERT(embedding_layer, encoder_tower, head)

    # sanity check to make sure it works
    input = torch.randint(0, vocab_size, (16, 10))
    model(input)
    del input

    return model.to(device)


def get_processed_dataset(
    batch_size: int,
    max_total_length: int,
    mask_percent: float,
    device: torch.device,
    num_workers: int,
    seed: int,
) -> wikibookdata.ProcessedDatasetWrapper:
    raw_dataset = wikibookdata.WikiBookDataset()
    processor = wikibookdata.SentenceProcessor(
        max_total_length=max_total_length,
        mask_percent=mask_percent,
    )
    dataset = wikibookdata.ProcessedDataset(raw_dataset, processor)
    return wikibookdata.ProcessedDatasetWrapper(
        pdataset=dataset,
        device=device,
        batch_size=batch_size,
        num_workers=num_workers,
        seed=seed,
    )


@define
class Trainer:
    model: torch.nn.Module
    optimizer: torch.optim.Optimizer
    pdataset: wikibookdata.ProcessedDatasetWrapper
    pdataset_eval: wikibookdata.ProcessedDatasetWrapper
    batch_size: int
    vocab_size: int
    mask_percent: float
    mask_loss_weight: float
    modelpath: str
    pruner: BasePruner
    logger: AbstractLogger
    scheduler: Optional[BaseScheduler] = None
    mixed_precision: bool = False
    scaler: Optional[torch.cuda.amp.GradScaler] = None
    step: int = 0
    n_log_light_steps: Optional[int] = None
    n_log_heavy_steps: Optional[int] = None
    log_acc_steps: int = 100
    running_total_loss: float = 0.0
    running_mask_loss: float = 0.0
    running_loss_steps: int = 0
    neuron_diff_dataset: Optional[wikibookdata.ProcessedDatasetWrapper] = None
    neuron_diff_sample_size: int = 1
    neuron_diff_n_samples: int = 100
    neuron_diff_n_batches: int = 10

    def __attrs_post_init__(self):
        self.scaler = torch.cuda.amp.GradScaler(enabled=self.mixed_precision)

    def after_backprop(self, step: int):
        self.pruner.after_backprop(step)

    def optimize(self, loss, optimizer, step):
        optimizer.zero_grad()
        self.scaler.scale(loss).backward()
        self.scaler.unscale_(optimizer)

        self.after_backprop(step)

        self.scaler.step(optimizer)
        self.scaler.update()

    def _pruning_step(self, step):
        if self.scheduler and self.scheduler.is_time_to_prune(step):
            self.pruner.prune(self.scheduler.prob)

    def update_loss_stats(self, total_loss, mask_loss):
        self.running_total_loss += total_loss.item()
        self.running_mask_loss += mask_loss.item()
        self.running_loss_steps += 1

    def reset_loss_stats(self):
        self.running_total_loss = 0.0
        self.running_mask_loss = 0.0
        self.running_loss_steps = 0

    def log_loss_stats(self, step):
        self.logger.report_scalar(
            title="loss",
            series="train_total",
            value=self.running_total_loss / self.running_loss_steps,
            iteration=step,
        )
        self.logger.report_scalar(
            title="loss",
            series="train_mask",
            value=self.running_mask_loss / self.running_loss_steps,
            iteration=step,
        )

    def _train_step(
        self,
        optimizer: torch.optim.Optimizer,
        dataset: wikibookdata.ProcessedDataset,
        step: int,
    ):
        self.model.train()
        processed_batch = dataset.get_batch()
        assert isinstance(processed_batch, wikibookdata.ProcessedBatch)
        x_set = processed_batch.masked_tokens
        y_token_set = processed_batch.tokens
        y_mask_set = processed_batch.mask_mask

        with torch.autocast(
            device_type="cuda", enabled=self.mixed_precision, dtype=torch.float16
        ):
            model_output = self.model(x_set)
            mask_loss = F.cross_entropy(
                model_output.reshape(-1, self.vocab_size),
                y_token_set.reshape(-1).long(),
                reduction="none",
            )
            mask_loss *= y_mask_set.reshape(-1)  # only check masked words
            mask_loss = mask_loss.mean() / self.mask_percent
            scaled_mask_loss = mask_loss * self.mask_loss_weight
            total_loss = scaled_mask_loss

        self.optimize(loss=total_loss, optimizer=optimizer, step=step)
        self.update_loss_stats(total_loss, mask_loss)

        return total_loss.item(), mask_loss.item()

    def _log_train_stats(self, total_loss: float, mask_loss: float, step: int):
        if self.n_log_light_steps and step % self.n_log_light_steps == 0:
            self.pruner.log_light(step)
        if step and (step % self.log_acc_steps == 0):
            self.log_loss_stats(step)
            self.reset_loss_stats()

    def _compute_loss(self, batch: wikibookdata.ProcessedBatch):
        x_set = batch.masked_tokens
        y_token_set = batch.tokens
        y_mask_set = batch.mask_mask
        model_output = self.model(x_set)
        mask_loss = F.cross_entropy(
            model_output.reshape(-1, self.vocab_size),
            y_token_set.reshape(-1).long(),
            reduction="none",
        )
        mask_loss *= y_mask_set.reshape(-1)
        mask_loss = mask_loss.mean() / self.mask_percent
        scaled_mask_loss = mask_loss * self.mask_loss_weight
        return scaled_mask_loss

    def _eval_step(
        self,
        step: int,
        sample: int = 10,
        log_values: bool = True,
    ):
        self.model.eval()

        with torch.no_grad():
            total_mask_loss = 0.0
            for _ in range(sample):
                processed_batch = self.pdataset_eval.get_batch()
                assert isinstance(processed_batch, wikibookdata.ProcessedBatch)

                scaled_mask_loss = self._compute_loss(processed_batch)
                total_mask_loss += scaled_mask_loss.item()
            total_mask_loss /= sample

            if log_values:
                self.logger.report_scalar(
                    title="loss",
                    series="eval_mask",
                    value=total_mask_loss,
                    iteration=step,
                )

            return total_mask_loss

    def check_neuron_diff(self, step: int):
        """
        Check the neuron diff for each layer:
            1. For each batch, compute the loss for the batch
            2. For each sample, mask neurons from the sample
            3. Compute the loss for the batch with the chosen neurons masked
            4. Compute the difference between the two losses
            5. Log histogram of the results
            6. Repeat 2-5 for all layers
        """
        print("Beginning of check_neuron_diff...")
        with torch.no_grad():
            for i in range(len(self.pruner.layers)):
                results = np.zeros(self.neuron_diff_n_samples)
                activation_ratios = np.zeros(self.neuron_diff_n_samples)
<<<<<<< HEAD
                magnitudes = np.zeros(self.neuron_diff_n_samples)
=======
>>>>>>> e7234864

                for _ in range(self.neuron_diff_n_batches):
                    processed_batch = self.neuron_diff_dataset.get_batch()
                    assert isinstance(processed_batch, wikibookdata.ProcessedBatch)

                    baseline = self._compute_loss(processed_batch).detach().cpu().item()

                    for j in range(self.neuron_diff_n_samples):
                        self.pruner.enable_neuron_diff(ff_layer_num=i, sample_number=j)
                        total_mask_loss = (
                            self._compute_loss(processed_batch).detach().cpu().item()
                        )
                        results[j] += total_mask_loss - baseline
                        activation_ratios[
                            j
                        ] = self.pruner.get_activation_ratios_of_masked_neurons(i)
<<<<<<< HEAD
                        magnitudes[j] = self.pruner.get_magnitudes_of_masked_neurons(i)

                results /= self.neuron_diff_n_batches
                activation_ratios /= self.neuron_diff_n_batches
                magnitudes /= self.neuron_diff_n_batches
                mean = results.mean()
                results = results.tolist()
                activation_ratios = activation_ratios.tolist()
                magnitudes = magnitudes.tolist()
=======

                results /= self.neuron_diff_n_batches
                activation_ratios /= self.neuron_diff_n_batches
                results = results.tolist()
                activation_ratios = activation_ratios.tolist()
>>>>>>> e7234864
                self.pruner.disable_neuron_diff()

                # log neuron diffs
                fig = px.histogram(results)
                fig.add_vline(
                    x=mean,
                    line_dash="dash",
                    line_color="red",
                    annotation_text="mean",
                    annotation=dict(font_size=20),
                    annotation_position="top right",
                )
                get_current_logger().report_plotly(
                    title="Neuron quality (higher is better)",
                    series=f"Layer {i+1}",
                    iteration=step,
                    figure=fig,
                )

                # log scatter of neuron diff/activation
                if self.neuron_diff_sample_size == 1:
                    fig = px.scatter(
                        x=results,
                        y=activation_ratios,
                    )
                    fig.update_layout(
                        xaxis_title="Quality (Higher is better)",
                        yaxis_title="Activation ratio",
                    )
                    get_current_logger().report_plotly(
                        title="Quality vs activation",
                        series=f"Layer {i+1}",
                        iteration=step,
                        figure=fig,
                    )

                # Log scatter of neurn diff/magnitudes
                if self.neuron_diff_sample_size == 1:
                    fig = px.scatter(
                        x=results,
                        y=magnitudes,
                    )
                    fig.update_layout(
                        xaxis_title="Quality (higher is better)",
                        yaxis_title="Magnitude",
                    )
                    get_current_logger().report_plotly(
                        title="Quality vs magnitude",
                        series=f"Layer {i+1}",
                        iteration=step,
                        figure=fig,
                    )

        print("Neuron diff logged.")

    def train(self, n_steps: int, n_steps_eval: int):
        # params for lr warmup
        target_lr = self.optimizer.param_groups[0]["lr"]
        warmup_steps = int(0.01 * n_steps)

        if self.neuron_diff_dataset is not None:
            self.pruner.prepare_neuron_diff_idx(
                n_samples=self.neuron_diff_n_samples,
                sample_size=self.neuron_diff_sample_size,
            )

        for step in range(n_steps):
            # lr warmup in the beginning
            if step <= warmup_steps and warmup_steps > 0:
                lr = target_lr * step / warmup_steps
                for param_group in self.optimizer.param_groups:
                    param_group["lr"] = lr

            # tell the model to save activation stats if necessary:
            if self.n_log_heavy_steps and step % self.n_log_heavy_steps == 0:
                self.pruner.set_saving_stats()

            # log neuron difference stats if necessary:
            if (
                self.neuron_diff_dataset is not None
                and step % self.n_log_heavy_steps == 0
            ):
                self.check_neuron_diff(step)

            self._pruning_step(step)
            total_loss, mask_loss = self._train_step(
                optimizer=self.optimizer, dataset=self.pdataset, step=step
            )
            self._log_train_stats(
                total_loss, mask_loss, step
            )  # check if it's the time and log stats
            if step % self.log_acc_steps == 0:
                self.logger.report_scalar(title="step", value=step, iteration=step)
            if step % n_steps_eval == 0:
                eval_loss = self._eval_step(step)
                print(f"Eval loss:", eval_loss)
                torch.save(self.model.state_dict(), f"{self.modelpath}/model.pt")
            if (
                self.n_log_heavy_steps
                and step > 0
                and step % self.n_log_heavy_steps == 0
            ):
                print(f"Running heavy log at step {step}")
                self.pruner.log_heavy(step)
            print(f"Step {step}")


class SetLRTemporarily:
    """
    Context manager to temporarily set the learning rate of an optimizer (like in lr warmup).
    Use as follows:
    with SetLRTemporarily(optimizer, lr):
        # do something
    """

    def __init__(self, optimizer, lr):
        self.optimizer = optimizer
        self.lr = lr
        self.original_lrs = []

    def __enter__(self):
        for param_group in self.optimizer.param_groups:
            self.original_lrs.append(param_group["lr"])
            param_group["lr"] = self.lr

    def __exit__(self, *args):
        for param_group, lr in zip(self.optimizer.param_groups, self.original_lrs):
            param_group["lr"] = lr


@define
class RetrainTrainer(Trainer):
    pdataset_retrain: Optional[wikibookdata.ProcessedDataset] = None
    retrain_warmup_steps: Optional[int] = None
    retrain_count: int = 0
    statistics_reset_steps: int = None

    def full_step(self, step: int):
        return step + self.retrain_count

    def _log_train_stats(self, total_loss: float, mask_loss: float, step: int):
        full_step = step + self.retrain_count
        if full_step:
            self.logger.report_scalar(
                title="loss/train_total",
                value=total_loss,
                iteration=step,
            )
            self.logger.report_scalar(
                title="loss/train_mask",
                value=mask_loss,
                iteration=step,
            )
            self.logger.report_scalar(
                title="full_loss/train_total",
                value=total_loss,
                iteration=full_step,
            )
            self.logger.report_scalar(
                title="full_loss/train_mask",
                value=mask_loss,
                iteration=full_step,
            )
            print(f'Reporting lr: {self.optimizer.param_groups[0]["lr"]}')
            self.logger.report_scalar(
                title="full_steps/lr",
                value=self.optimizer.param_groups[0]["lr"],
                iteration=full_step,
            )
            self.logger.report_scalar(
                title="is_retraining",
                value=0,
                iteration=full_step,
            )
            if full_step % self.n_log_light_steps == 0:
                self.pruner.log_light(full_step)

    def _log_retrain_stats(
        self,
        total_loss: float,
        mask_loss: float,
        step: int,
        optimizer: torch.optim.Optimizer,
    ):
        full_step = self.full_step(step)
        if self.full_step:
            self.logger.report_scalar(
                title="full_loss/train_total",
                value=total_loss,
                iteration=full_step,
            )
            self.logger.report_scalar(
                title="full_loss/train_mask",
                value=mask_loss,
                iteration=full_step,
            )
            print(f'Reporting lr: {self.optimizer.param_groups[0]["lr"]}')
            self.logger.report_scalar(
                title="full_steps/lr",
                value=optimizer.param_groups[0]["lr"],
                iteration=full_step,
            )
            self.logger.report_scalar(
                title="is_retraining",
                value=1,
                iteration=full_step,
            )
            if full_step % self.n_log_light_steps == 0:
                self.pruner.log_light(full_step)

    def _pruning_step(self, step):
        if self.scheduler.is_time_to_prune(step):
            self._retrain(step)

    def _retrain(self, step):
        loss_before_recycle = self._eval_step(step)
        self.logger.report_scalar(
            title="loss/eval_just_before_recycle",
            value=loss_before_recycle,
            iteration=step,
        )
        print(f"Eval loss before recycle:", loss_before_recycle)

        self.pruner.prepare_new(self.scheduler.prob)

        # freeze model
        self.model.requires_grad_(False)

        # unfreeze new
        self.pruner.pre_retrain()

        # create retrain optimizer (without old stats)
        retrain_optim = torch.optim.Adam(
            self.model.parameters(),
            self.optimizer.param_groups[0]["lr"],
            self.optimizer.param_groups[0]["betas"],
            self.optimizer.param_groups[0]["eps"],
        )
        target_lr = self.optimizer.param_groups[0]["lr"]
        if not self.retrain_warmup_steps:
            self.retrain_warmup_steps = int(self.scheduler.n_steps_retrain / 2)

        # reset optimizer stats
        print("Resetting optimizer stats...")
        if self.statistics_reset_steps is None:
            self.statistics_reset_steps = self.retrain_count
        with SetLRTemporarily(self.optimizer, 0.0):
            for _ in range(self.statistics_reset_steps):
                self._train_step(retrain_optim, self.pdataset_retrain)
        print("Optimizer stats reset.")

        # retrain
        for i in range(self.scheduler.n_steps_retrain):
            if i < 5:
                loss_after_recycle = self._eval_step(step, log_values=False)
                # self.logger.report_scalar(
                #     title="loss/eval_just_after_recycle",
                #     value=loss_after_recycle,
                #     iteration=step + i,
                # )
                print(f"Eval loss after recycle:", loss_after_recycle)
            # lr warmup
            lr_coeff = min(1.0, i / self.retrain_warmup_steps)
            retrain_optim.param_groups[0]["lr"] = lr_coeff * target_lr

            total_loss, mask_loss = self._train_step(
                retrain_optim, self.pdataset_retrain, step=self.full_step(step)
            )
            self._log_retrain_stats(total_loss, mask_loss, step, retrain_optim)
            self.retrain_count += 1

        # unfreeze model
        self.model.requires_grad_(True)

        self.pruner.apply_new_weights()
        self.pruner.post_retrain()


@define
class LTHTrainer:
    model: torch.nn.Module
    optimizer_creator: Callable[[torch.nn.Module], torch.optim.Optimizer]
    pdataset_creator: Callable[[], wikibookdata.ProcessedDataset]
    pruner: BasePruner
    batch_size: int
    vocab_size: int
    mask_percent: float
    mask_loss_weight: float
    modelpath: str
    n_steps_per_run: int
    n_steps_eval: int
    writer: SummaryWriter
    pruning_rate: float
    target_params: float
    initial_model_path: Optional[str] = None

    def _save_model_params(self):
        self.initial_model_path = f"{self.modelpath}/init.pt"
        print(f'Saving initial model to "{self.initial_model_path}"')
        torch.save(self.model.state_dict(), self.initial_model_path)

    def _save_checkpoint(self, step):
        model_path = f"{self.modelpath}/{step}.pt"
        print(f'Saving checkpoint@{step} to "{model_path}"')
        torch.save(self.model.state_dict(), model_path)

    def _reinitialize_model(self):
        """Reinitialize the model to its original state without losing track of masks."""
        with torch.no_grad():
            masks = copy.deepcopy([layer.mask for layer in self.pruner.layers])
            model_state_dict = torch.load(self.initial_model_path)
            assert not are_state_dicts_the_same(
                self.model.state_dict(), model_state_dict
            )
            self.model.load_state_dict(model_state_dict)
            assert are_state_dicts_the_same(self.model.state_dict(), model_state_dict)
            for layer, mask in zip(self.pruner.layers, masks):
                layer.mask = mask
            assert not are_state_dicts_the_same(
                self.model.state_dict(), model_state_dict
            )

    def _log_masks_percentage(self, step):
        zeros = 0
        total = 0
        for layer in self.pruner.layers:
            zeros += torch.sum(layer.mask == 0).item()
            total += layer.mask.numel()
        self.writer.add_scalar("mask_percentage", zeros / total, step)

    def _train_step(
        self,
        optimizer: torch.optim.Optimizer,
        pdataset: wikibookdata.ProcessedDataset,
        step=0,
    ):
        self.model.train()
        processed_batch = pdataset.get_batch()
        # assert isinstance(processed_batch, wikibookdata.ProcessedBatch)
        x_set = processed_batch.masked_tokens
        y_token_set = processed_batch.tokens
        y_mask_set = processed_batch.mask_mask

        model_output = self.model(x_set)
        mask_loss = F.cross_entropy(
            model_output.reshape(-1, self.vocab_size),
            y_token_set.reshape(-1).long(),
            reduction="none",
        )
        mask_loss *= y_mask_set.reshape(-1)  # only check masked words
        mask_loss = mask_loss.mean() / self.mask_percent
        scaled_mask_loss = mask_loss * self.mask_loss_weight
        total_loss = scaled_mask_loss

        optimizer.zero_grad()
        total_loss.backward()
        optimizer.step()

        if step and self.writer:
            self.writer.add_scalar("loss/train_total", total_loss.item(), step)
            self.writer.add_scalar("loss/train_mask", mask_loss.item(), step)

    def _eval_step(
        self,
        pdataset: wikibookdata.ProcessedDataset,
        step: int = 0,
        sample: int = 10,
    ):
        self.model.eval()

        with torch.no_grad():
            total_mask_loss = 0.0
            for _ in range(sample):
                processed_batch = pdataset.get_batch()
                # assert isinstance(processed_batch, wikibookdata.ProcessedBatch)
                x_set = processed_batch.masked_tokens
                y_token_set = processed_batch.tokens
                y_mask_set = processed_batch.mask_mask
                model_output = self.model(x_set)
                mask_loss = F.cross_entropy(
                    model_output.reshape(-1, self.vocab_size),
                    y_token_set.reshape(-1).long(),
                    reduction="none",
                )
                mask_loss *= y_mask_set.reshape(-1)  # only check masked words
                mask_loss = mask_loss.mean() / self.mask_percent
                scaled_mask_loss = mask_loss * self.mask_loss_weight
                total_mask_loss += scaled_mask_loss.item()
            total_mask_loss /= sample

            self.writer.add_scalar("loss/eval_mask", total_mask_loss, step)
            print(f"Eval loss:", total_mask_loss)
            return total_mask_loss

    def train(self):
        self._save_model_params()
        parameters_left = 1.0
        total_step = 0
        while True:
            optimizer = self.optimizer_creator(self.model)
            pdataset = self.pdataset_creator()
            self.writer.add_scalar("parameters_left", parameters_left, total_step)
            for step in range(self.n_steps_per_run):
                self._train_step(optimizer, pdataset, total_step)
                if step % self.n_steps_eval == 0:
                    self._eval_step(
                        pdataset, step=total_step, sample=self.n_steps_eval // 2
                    )
                self.writer.add_scalar("total_step", total_step, total_step)
                print(f"Run step {step}; Total step {total_step}")
                total_step += 1
            # just in case parameters left is not exact
            self._save_checkpoint(total_step)
            self._log_masks_percentage(total_step)
            self.pruner.step(parameters_left * self.pruning_rate)
            if parameters_left < self.target_params:
                break
            parameters_left *= 1 - self.pruning_rate
            self._reinitialize_model()<|MERGE_RESOLUTION|>--- conflicted
+++ resolved
@@ -241,10 +241,7 @@
             for i in range(len(self.pruner.layers)):
                 results = np.zeros(self.neuron_diff_n_samples)
                 activation_ratios = np.zeros(self.neuron_diff_n_samples)
-<<<<<<< HEAD
                 magnitudes = np.zeros(self.neuron_diff_n_samples)
-=======
->>>>>>> e7234864
 
                 for _ in range(self.neuron_diff_n_batches):
                     processed_batch = self.neuron_diff_dataset.get_batch()
@@ -261,7 +258,6 @@
                         activation_ratios[
                             j
                         ] = self.pruner.get_activation_ratios_of_masked_neurons(i)
-<<<<<<< HEAD
                         magnitudes[j] = self.pruner.get_magnitudes_of_masked_neurons(i)
 
                 results /= self.neuron_diff_n_batches
@@ -271,13 +267,6 @@
                 results = results.tolist()
                 activation_ratios = activation_ratios.tolist()
                 magnitudes = magnitudes.tolist()
-=======
-
-                results /= self.neuron_diff_n_batches
-                activation_ratios /= self.neuron_diff_n_batches
-                results = results.tolist()
-                activation_ratios = activation_ratios.tolist()
->>>>>>> e7234864
                 self.pruner.disable_neuron_diff()
 
                 # log neuron diffs
