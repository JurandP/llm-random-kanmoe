<<<<<<< HEAD
=======
import copy
>>>>>>> 164bc31e
from typing import Callable, Optional

from attr import define
import torch
from torch.utils.tensorboard import SummaryWriter
import torch.nn.functional as F

from lizrd.core import bert
from lizrd.datasets import wikibookdata
<<<<<<< HEAD
from research.reinitialization.core.scheduler import BaseScheduler
from lizrd.core import misc
=======
from research.reinitialization.core.pruner import VariableProbabilityPruner, Pruner
from lizrd.core.misc import are_state_dicts_the_same, generate_random_string
>>>>>>> 164bc31e


def get_model(
    max_length: int,
    vocab_size: int,
    ff_layer_fun: Callable[[], torch.nn.Module],
    dm: int,
    n_blocks: int,
    heads: int,
    device: torch.device,
):
    embedding_layer = bert.EmbeddingLayer(
        bert.PositionalEmbedding(max_length, dm), bert.TokenEmbedding(vocab_size, dm)
    )
    encoder_tower = bert.EncoderTower(
        n_blocks,
        dm,
        (lambda: bert.Attention(dm, heads)),
        ff_layer_fun,
    )
    head = bert.PredictionHead(dm, vocab_size)
    model = bert.BERT(embedding_layer, encoder_tower, head)

    # sanity check to make sure it works
    input = torch.randint(0, vocab_size, (16, 10))
    model(input)

    return model.to(device)


def get_processed_dataset(
    max_total_length: int, mask_percent: float, device: torch.device
):
    raw_dataset = wikibookdata.WikiBookDataset()
    processor = wikibookdata.SentencePairProcessor(
        max_total_length=max_total_length,
        device=device,
        mask_percent=mask_percent,
        swap_percent=0.0,
    )
    return wikibookdata.ProcessedDataset(raw_dataset, processor)

@define
class Trainer:
    model: torch.nn.Module
    optimizer: torch.optim.Optimizer
    pdataset: wikibookdata.ProcessedDataset
    batch_size: int
    vocab_size: int
    mask_percent: float
    mask_loss_weight: float
    modelpath: str
<<<<<<< HEAD
    scheduler: Optional[BaseScheduler] = None
    writer: Optional[SummaryWriter] = None
=======
    writer: Optional[SummaryWriter] = None
    pruner: Optional[Pruner] = None
>>>>>>> 164bc31e

    def _train_step(
        self,
        model: torch.nn.Module,
        optimizer: torch.optim.Optimizer,
        pdataset: wikibookdata.ProcessedDataset,
<<<<<<< HEAD
        scheduler: Optional[BaseScheduler],
        step=0,
    ):
        if scheduler:
            scheduler.step()
=======
        pruner: Optional[Pruner] = None,
        step=0,
    ):
        if pruner:
            pruner.step()
>>>>>>> 164bc31e
        model.train()
        processed_batch = pdataset.get_batch(self.batch_size)
        assert isinstance(processed_batch, wikibookdata.ProcessedBatch)
        x_set = processed_batch.masked_tokens
        y_token_set = processed_batch.tokens
        y_mask_set = processed_batch.mask_mask

        model_output = model(x_set)
        mask_loss = F.cross_entropy(
            model_output.reshape(-1, self.vocab_size),
            y_token_set.reshape(-1).long(),
            reduction="none",
        )
        mask_loss *= y_mask_set.reshape(-1)  # only check masked words
        mask_loss = mask_loss.mean() / self.mask_percent
        scaled_mask_loss = mask_loss * self.mask_loss_weight
        total_loss = scaled_mask_loss

        optimizer.zero_grad()
        total_loss.backward()
        optimizer.step()

        if step and self.writer:
            self.writer.add_scalar("loss/train_total", total_loss.item(), step)
            self.writer.add_scalar("loss/train_mask", mask_loss.item(), step)

    def _eval_step(
        self,
        model: torch.nn.Module,
        pdataset: wikibookdata.ProcessedDataset,
        step: int = 0,
        sample: int = 10,
    ):
        model.eval()

        with torch.no_grad():
            total_mask_loss = 0.0
            for _ in range(sample):
                processed_batch = pdataset.get_batch(self.batch_size)
                assert isinstance(processed_batch, wikibookdata.ProcessedBatch)
                x_set = processed_batch.masked_tokens
                y_token_set = processed_batch.tokens
                y_mask_set = processed_batch.mask_mask
                model_output = model(x_set)
                mask_loss = F.cross_entropy(
                    model_output.reshape(-1, self.vocab_size),
                    y_token_set.reshape(-1).long(),
                    reduction="none",
                )
                mask_loss *= y_mask_set.reshape(-1)  # only check masked words
                mask_loss = mask_loss.mean() / self.mask_percent
                scaled_mask_loss = mask_loss * self.mask_loss_weight
                total_mask_loss += scaled_mask_loss.item()
            total_mask_loss /= sample

            if step and self.writer:
                self.writer.add_scalar("loss/eval_mask", total_mask_loss, step)

            return total_mask_loss

    def train(self, n_steps: int, n_steps_eval: int):
        for step in range(n_steps):
            self._train_step(
                self.model, self.optimizer, self.pdataset, self.scheduler, step
            )
            self.writer.add_scalar("step", step, step)
            if step % n_steps_eval == 0:
                eval_loss = self._eval_step(
                    self.model, self.pdataset, step, sample=n_steps_eval // 2
                )
                print(f"Eval loss:", eval_loss)
                torch.save(self.model.state_dict(), f"{self.modelpath}/model.pt")
            print(f"Step {step}")

@define
class LTHTrainer:
    model: torch.nn.Module
    optimizer_creator: Callable[[torch.nn.Module], torch.optim.Optimizer]
    pdataset_creator: Callable[[], wikibookdata.ProcessedDataset]
    pruner: VariableProbabilityPruner
    batch_size: int
    vocab_size: int
    mask_percent: float
    mask_loss_weight: float
    modelpath: str
    n_steps_per_run: int
    n_steps_eval: int
    writer: SummaryWriter
    pruning_rate: float
    target_params: float
    initial_model_path: Optional[str] = None

    def _save_model_params(self):
        self.initial_model_path = f"{self.modelpath}/init.pt"
        print(f'Saving initial model to "{self.initial_model_path}"')
        torch.save(self.model.state_dict(), self.initial_model_path)
    
    def _save_checkpoint(self, step):
        model_path = f"{self.modelpath}/{step}.pt"
        print(f'Saving checkpoint@{step} to "{model_path}"')
        torch.save(self.model.state_dict(), model_path)

    def _reinitialize_model(self):
        """Reinitialize the model to its original state without losing track of masks."""
        with torch.no_grad():
            masks = copy.deepcopy([layer.mask for layer in self.pruner.layers])
            model_state_dict = torch.load(self.initial_model_path)
            assert not are_state_dicts_the_same(self.model.state_dict(), model_state_dict)
            self.model.load_state_dict(model_state_dict)
            assert are_state_dicts_the_same(self.model.state_dict(), model_state_dict)
            for layer, mask in zip(self.pruner.layers, masks):
                layer.mask = mask
            assert not are_state_dicts_the_same(self.model.state_dict(), model_state_dict)

    def _log_masks_percentage(self, step):
        zeros = 0
        total = 0
        for layer in self.pruner.layers:
            zeros += torch.sum(layer.mask == 0).item()
            total += layer.mask.numel()
        self.writer.add_scalar("mask_percentage", zeros / total, step)

    def _train_step(
        self,
        optimizer: torch.optim.Optimizer,
        pdataset: wikibookdata.ProcessedDataset,
        step=0,
    ):
        self.model.train()
        processed_batch = pdataset.get_batch(self.batch_size)
        assert isinstance(processed_batch, wikibookdata.ProcessedBatch)
        x_set = processed_batch.masked_tokens
        y_token_set = processed_batch.tokens
        y_mask_set = processed_batch.mask_mask

        model_output = self.model(x_set)
        mask_loss = F.cross_entropy(
            model_output.reshape(-1, self.vocab_size),
            y_token_set.reshape(-1).long(),
            reduction="none",
        )
        mask_loss *= y_mask_set.reshape(-1)  # only check masked words
        mask_loss = mask_loss.mean() / self.mask_percent
        scaled_mask_loss = mask_loss * self.mask_loss_weight
        total_loss = scaled_mask_loss

        optimizer.zero_grad()
        total_loss.backward()
        optimizer.step()

        if step and self.writer:
            self.writer.add_scalar("loss/train_total", total_loss.item(), step)
            self.writer.add_scalar("loss/train_mask", mask_loss.item(), step)

    def _eval_step(
        self,
        pdataset: wikibookdata.ProcessedDataset,
        step: int = 0,
        sample: int = 10,
    ):
        self.model.eval()

        with torch.no_grad():
            total_mask_loss = 0.0
            for _ in range(sample):
                processed_batch = pdataset.get_batch(self.batch_size)
                assert isinstance(processed_batch, wikibookdata.ProcessedBatch)
                x_set = processed_batch.masked_tokens
                y_token_set = processed_batch.tokens
                y_mask_set = processed_batch.mask_mask
                model_output = self.model(x_set)
                mask_loss = F.cross_entropy(
                    model_output.reshape(-1, self.vocab_size),
                    y_token_set.reshape(-1).long(),
                    reduction="none",
                )
                mask_loss *= y_mask_set.reshape(-1)  # only check masked words
                mask_loss = mask_loss.mean() / self.mask_percent
                scaled_mask_loss = mask_loss * self.mask_loss_weight
                total_mask_loss += scaled_mask_loss.item()
            total_mask_loss /= sample

            self.writer.add_scalar("loss/eval_mask", total_mask_loss, step)
            print(f"Eval loss:", total_mask_loss)
            return total_mask_loss

    def train(self):
        self._save_model_params()
        parameters_left = 1.0
        total_step = 0
        while parameters_left > self.target_params:
            optimizer = self.optimizer_creator(self.model)
            pdataset = self.pdataset_creator()
            self.writer.add_scalar("parameters_left", parameters_left, total_step)
            for step in range(self.n_steps_per_run):
                self._train_step(
                    optimizer, pdataset, total_step
                )
                if step % self.n_steps_eval == 0:
                    self._eval_step(pdataset, step=total_step, sample=self.n_steps_eval // 2)
                self.writer.add_scalar("total_step", total_step, total_step)
                print(f"Run step {step}; Total step {total_step}")
                total_step += 1
            # just in case parameters left is not exact
            self._save_checkpoint(total_step)
            self._log_masks_percentage(total_step)
            self.pruner.step(parameters_left * self.pruning_rate)
            parameters_left *= (1 - self.pruning_rate)
            self._reinitialize_model()<|MERGE_RESOLUTION|>--- conflicted
+++ resolved
@@ -1,7 +1,4 @@
-<<<<<<< HEAD
-=======
 import copy
->>>>>>> 164bc31e
 from typing import Callable, Optional
 
 from attr import define
@@ -11,13 +8,10 @@
 
 from lizrd.core import bert
 from lizrd.datasets import wikibookdata
-<<<<<<< HEAD
 from research.reinitialization.core.scheduler import BaseScheduler
 from lizrd.core import misc
-=======
-from research.reinitialization.core.pruner import VariableProbabilityPruner, Pruner
+from research.reinitialization.core.pruner import Pruner
 from lizrd.core.misc import are_state_dicts_the_same, generate_random_string
->>>>>>> 164bc31e
 
 
 def get_model(
@@ -70,32 +64,19 @@
     mask_percent: float
     mask_loss_weight: float
     modelpath: str
-<<<<<<< HEAD
     scheduler: Optional[BaseScheduler] = None
     writer: Optional[SummaryWriter] = None
-=======
-    writer: Optional[SummaryWriter] = None
-    pruner: Optional[Pruner] = None
->>>>>>> 164bc31e
 
     def _train_step(
         self,
         model: torch.nn.Module,
         optimizer: torch.optim.Optimizer,
         pdataset: wikibookdata.ProcessedDataset,
-<<<<<<< HEAD
         scheduler: Optional[BaseScheduler],
         step=0,
     ):
         if scheduler:
             scheduler.step()
-=======
-        pruner: Optional[Pruner] = None,
-        step=0,
-    ):
-        if pruner:
-            pruner.step()
->>>>>>> 164bc31e
         model.train()
         processed_batch = pdataset.get_batch(self.batch_size)
         assert isinstance(processed_batch, wikibookdata.ProcessedBatch)
@@ -175,7 +156,7 @@
     model: torch.nn.Module
     optimizer_creator: Callable[[torch.nn.Module], torch.optim.Optimizer]
     pdataset_creator: Callable[[], wikibookdata.ProcessedDataset]
-    pruner: VariableProbabilityPruner
+    pruner: BasePruner
     batch_size: int
     vocab_size: int
     mask_percent: float
