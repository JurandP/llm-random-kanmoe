import copy
from typing import Callable, Optional

from attr import define
import torch
from torch.utils.tensorboard import SummaryWriter
import torch.nn.functional as F

from lizrd.core import bert
from lizrd.datasets import wikibookdata
from research.reinitialization.core.scheduler import BaseScheduler
from research.reinitialization.core.pruner import BasePruner
from lizrd.core.misc import are_state_dicts_the_same


def get_model(
    max_length: int,
    vocab_size: int,
    ff_layer_fun: Callable[[], torch.nn.Module],
    attention_layer_fun: Callable[[], torch.nn.Module],
    dm: int,
    n_blocks: int,
    device: torch.device,
):
    embedding_layer = bert.EmbeddingLayer(
        bert.PositionalEmbedding(max_length, dm), bert.TokenEmbedding(vocab_size, dm)
    )
    encoder_tower = bert.EncoderTower(
        n_blocks,
        dm,
        attention_layer_fun,
        ff_layer_fun,
    )
    head = bert.PredictionHead(dm, vocab_size)
    model = bert.BERT(embedding_layer, encoder_tower, head)

    # sanity check to make sure it works
    input = torch.randint(0, vocab_size, (16, 10))
    model(input)
    del input

    return model.to(device)


def get_processed_dataset(
    batch_size: int,
    max_total_length: int,
    mask_percent: float,
    device: torch.device,
    num_workers: int,
    seed: int,
) -> wikibookdata.ProcessedDatasetWrapper:
    raw_dataset = wikibookdata.WikiBookDataset()
    processor = wikibookdata.SentenceProcessor(
        max_total_length=max_total_length,
        mask_percent=mask_percent,
    )
    dataset = wikibookdata.ProcessedDataset(raw_dataset, processor)
    return wikibookdata.ProcessedDatasetWrapper(
        pdataset=dataset,
        device=device,
        batch_size=batch_size,
        num_workers=num_workers,
        seed=seed,
    )


@define
class Trainer:
    model: torch.nn.Module
    optimizer: torch.optim.Optimizer
    pdataset: wikibookdata.ProcessedDatasetWrapper
    pdataset_eval: wikibookdata.ProcessedDatasetWrapper
    batch_size: int
    vocab_size: int
    mask_percent: float
    mask_loss_weight: float
    modelpath: str
    pruner: BasePruner
    writer: SummaryWriter
    scheduler: Optional[BaseScheduler] = None
    mixed_precision: bool = False
    scaler: Optional[torch.cuda.amp.GradScaler] = None
    step: int = 0
    n_log_light_steps: int = None
    n_log_heavy_steps: int = None
    log_acc_steps: int = 100
    running_total_loss: float = 0.0
    running_mask_loss: float = 0.0
    running_loss_steps: int = 0

    def __attrs_post_init__(self):
        self.scaler = torch.cuda.amp.GradScaler(enabled=self.mixed_precision)

    def after_backprop(self, step: int):
        self.pruner.after_backprop(step)

    def optimize(self, loss, optimizer, step):
        optimizer.zero_grad()
        self.scaler.scale(loss).backward()
        self.scaler.unscale_(optimizer)

        self.after_backprop(step)

        self.scaler.step(optimizer)
        self.scaler.update()

    def _pruning_step(self, step):
        if self.scheduler and self.scheduler.is_time_to_prune(step):
            self.pruner.prune(self.scheduler.prob)

    def update_loss_stats(self, total_loss, mask_loss):
        self.running_total_loss += total_loss.item()
        self.running_mask_loss += mask_loss.item()
        self.running_loss_steps += 1

    def reset_loss_stats(self):
        self.running_total_loss = 0.0
        self.running_mask_loss = 0.0
        self.running_loss_steps = 0

    def log_loss_stats(self, step):
        self.writer.add_scalar(
            "loss/train_total",
            self.running_total_loss / self.running_loss_steps,
            step,
        )
        self.writer.add_scalar(
            "loss/train_mask",
            self.running_mask_loss / self.running_loss_steps,
            step,
        )

    def _train_step(
        self,
        optimizer: torch.optim.Optimizer,
        dataset: wikibookdata.ProcessedDataset,
        step: int,
    ):
        self.model.train()
        processed_batch = dataset.get_batch()
        assert isinstance(processed_batch, wikibookdata.ProcessedBatch)
        x_set = processed_batch.masked_tokens
        y_token_set = processed_batch.tokens
        y_mask_set = processed_batch.mask_mask

        with torch.autocast(
            device_type="cuda", enabled=self.mixed_precision, dtype=torch.float16
        ):
            model_output = self.model(x_set)
            mask_loss = F.cross_entropy(
                model_output.reshape(-1, self.vocab_size),
                y_token_set.reshape(-1).long(),
                reduction="none",
            )
            mask_loss *= y_mask_set.reshape(-1)  # only check masked words
            mask_loss = mask_loss.mean() / self.mask_percent
            scaled_mask_loss = mask_loss * self.mask_loss_weight
            total_loss = scaled_mask_loss

        self.optimize(loss=total_loss, optimizer=optimizer, step=step)
        self.update_loss_stats(total_loss, mask_loss)

        return total_loss.item(), mask_loss.item()

    def _log_train_stats(self, total_loss: float, mask_loss: float, step: int):
        if step and self.writer and (step % self.log_acc_steps == 0):
            self.log_loss_stats(step)
            self.reset_loss_stats()

    def _eval_step(
        self,
        step: int,
        sample: int = 10,
        log_values: bool = True,
    ):
        self.model.eval()

        with torch.no_grad():
            total_mask_loss = 0.0
            for _ in range(sample):
                processed_batch = self.pdataset_eval.get_batch()
                assert isinstance(processed_batch, wikibookdata.ProcessedBatch)
                x_set = processed_batch.masked_tokens
                y_token_set = processed_batch.tokens
                y_mask_set = processed_batch.mask_mask
                model_output = self.model(x_set)
                mask_loss = F.cross_entropy(
                    model_output.reshape(-1, self.vocab_size),
                    y_token_set.reshape(-1).long(),
                    reduction="none",
                )
                mask_loss *= y_mask_set.reshape(-1)  # only check masked words
                mask_loss = mask_loss.mean() / self.mask_percent
                scaled_mask_loss = mask_loss * self.mask_loss_weight
                total_mask_loss += scaled_mask_loss.item()
            total_mask_loss /= sample

            if log_values:
                self.writer.add_scalar("loss/eval_mask", total_mask_loss, step)

            return total_mask_loss

    def train(self, n_steps: int, n_steps_eval: int):
        # params for lr warmup
        target_lr = self.optimizer.param_groups[0]["lr"]
        warmup_steps = int(0.01 * n_steps)

        for step in range(n_steps):
            # lr warmup in the beginning
            if step <= warmup_steps and warmup_steps > 0:
                lr = target_lr * step / warmup_steps
                for param_group in self.optimizer.param_groups:
                    param_group["lr"] = lr

            # tell the model to save activation stats if necessary:
<<<<<<< HEAD
            if (
                self.n_log_plots_steps
                and step > 0
                and step % self.n_log_plots_steps == 0
            ):
                self.scheduler.pruner.set_saving_stats()
=======
            if self.n_log_light_steps and step % self.n_log_light_steps == 0:
                self.pruner.set_saving_stats()
>>>>>>> 65f92f89

            self._pruning_step(step)
            total_loss, mask_loss = self._train_step(
                optimizer=self.optimizer, dataset=self.pdataset, step=step
            )
            self._log_train_stats(
                total_loss, mask_loss, step
            )  # check if it's the time and log stats
            if step % self.log_acc_steps == 0:
                self.writer.add_scalar("step", step, step)
            if step % n_steps_eval == 0:
                eval_loss = self._eval_step(step)
                print(f"Eval loss:", eval_loss)
                torch.save(self.model.state_dict(), f"{self.modelpath}/model.pt")
<<<<<<< HEAD
            if (
                self.n_log_plots_steps
                and step > 0
                and step % self.n_log_plots_steps == 0
            ):
                self.scheduler.pruner.log_plots(step)
=======
            if self.n_log_light_steps and step % self.n_log_light_steps == 0:
                self.pruner.log_light(step)
            if self.n_log_heavy_steps and step % self.n_log_heavy_steps == 0:
                print(f"Running heavy log at step {step}")
                self.pruner.log_heavy(step)
>>>>>>> 65f92f89
            print(f"Step {step}")


class SetLRTemporarily:
    """
    Context manager to temporarily set the learning rate of an optimizer (like in lr warmup).
    Use as follows:
    with SetLRTemporarily(optimizer, lr):
        # do something
    """

    def __init__(self, optimizer, lr):
        self.optimizer = optimizer
        self.lr = lr
        self.original_lrs = []

    def __enter__(self):
        for param_group in self.optimizer.param_groups:
            self.original_lrs.append(param_group["lr"])
            param_group["lr"] = self.lr

    def __exit__(self, *args):
        for param_group, lr in zip(self.optimizer.param_groups, self.original_lrs):
            param_group["lr"] = lr


@define
class RetrainTrainer(Trainer):
    pdataset_retrain: Optional[wikibookdata.ProcessedDataset] = None
    retrain_warmup_steps: Optional[int] = None
    retrain_count: int = 0
    statistics_reset_steps: int = None

    def full_step(self, step: int):
        return step + self.retrain_count

    def _log_train_stats(self, total_loss: float, mask_loss: float, step: int):
        full_step = step + self.retrain_count
        if full_step and self.writer:
            self.writer.add_scalar("loss/train_total", total_loss, step)
            self.writer.add_scalar("loss/train_mask", mask_loss, step)
            self.writer.add_scalar(
                "full_loss/train_total", total_loss, step + self.retrain_count
            )
            self.writer.add_scalar(
                "full_loss/train_mask", mask_loss, step + self.retrain_count
            )
            print(f'Reporting lr: {self.optimizer.param_groups[0]["lr"]}')
            self.writer.add_scalar(
                "full_steps/lr",
                self.optimizer.param_groups[0]["lr"],
                step + self.retrain_count,
            )
            self.writer.add_scalar("is_retraining", 0, step + self.retrain_count)
            if full_step % self.n_log_light_steps == 0:
                self.pruner.log_light(step + self.retrain_count)

    def _log_retrain_stats(
        self,
        total_loss: float,
        mask_loss: float,
        step: int,
        optimizer: torch.optim.Optimizer,
    ):
        full_step = self.full_step(step)
        if self.full_step and self.writer:
            self.writer.add_scalar(
                "full_loss/train_total", total_loss, step + self.retrain_count
            )
            self.writer.add_scalar(
                "full_loss/train_mask", mask_loss, step + self.retrain_count
            )
            print(f'Reporting lr: {self.optimizer.param_groups[0]["lr"]}')
            self.writer.add_scalar(
                "full_steps/lr",
                optimizer.param_groups[0]["lr"],
                step + self.retrain_count,
            )
            self.writer.add_scalar("is_retraining", 1, step + self.retrain_count)
            if full_step % self.n_log_light_steps == 0:
                self.pruner.log_light(step + self.retrain_count)

    def _pruning_step(self, step):
        if self.scheduler.is_time_to_prune(step):
            self._retrain(step)

    def _retrain(self, step):
        loss_before_recycle = self._eval_step(step)
        self.writer.add_scalar(
            "loss/eval_just_before_recycle", loss_before_recycle, step
        )
        print(f"Eval loss before recycle:", loss_before_recycle)

        self.pruner.prepare_new(self.scheduler.prob)

        # freeze model
        self.model.requires_grad_(False)

        # unfreeze new
        self.pruner.pre_retrain()

        # create retrain optimizer (without old stats)
        retrain_optim = torch.optim.Adam(
            self.model.parameters(),
            self.optimizer.param_groups[0]["lr"],
            self.optimizer.param_groups[0]["betas"],
            self.optimizer.param_groups[0]["eps"],
            self.optimizer.param_groups[0]["weight_decay"],
        )
        target_lr = self.optimizer.param_groups[0]["lr"]
        if not self.retrain_warmup_steps:
            self.retrain_warmup_steps = int(self.scheduler.n_steps_retrain / 2)

        # reset optimizer stats
        print("Resetting optimizer stats...")
        if self.statistics_reset_steps is None:
            self.statistics_reset_steps = self.retrain_count
        with SetLRTemporarily(self.optimizer, 0.0):
            for _ in range(self.statistics_reset_steps):
                self._train_step(retrain_optim, self.pdataset_retrain)
        print("Optimizer stats reset.")

        # retrain
        for i in range(self.scheduler.n_steps_retrain):
            if i < 5:
                loss_after_recycle = self._eval_step(step, log_values=False)
                self.writer.add_scalar(
                    "loss/eval_just_after_recycle", loss_after_recycle, step + i
                )
                print(f"Eval loss after recycle:", loss_after_recycle)
            # lr warmup
            lr_coeff = min(1.0, i / self.retrain_warmup_steps)
            retrain_optim.param_groups[0]["lr"] = lr_coeff * target_lr

            self.retrain_count += 1
            total_loss, mask_loss = self._train_step(
                retrain_optim, self.pdataset_retrain, step=self.full_step(step)
            )
            self._log_retrain_stats(total_loss, mask_loss, step, retrain_optim)

        # unfreeze model
        self.model.requires_grad_(True)

        self.pruner.apply_new_weights()
        self.pruner.post_retrain()


@define
class LTHTrainer:
    model: torch.nn.Module
    optimizer_creator: Callable[[torch.nn.Module], torch.optim.Optimizer]
    pdataset_creator: Callable[[], wikibookdata.ProcessedDataset]
    pruner: BasePruner
    batch_size: int
    vocab_size: int
    mask_percent: float
    mask_loss_weight: float
    modelpath: str
    n_steps_per_run: int
    n_steps_eval: int
    writer: SummaryWriter
    pruning_rate: float
    target_params: float
    initial_model_path: Optional[str] = None

    def _save_model_params(self):
        self.initial_model_path = f"{self.modelpath}/init.pt"
        print(f'Saving initial model to "{self.initial_model_path}"')
        torch.save(self.model.state_dict(), self.initial_model_path)

    def _save_checkpoint(self, step):
        model_path = f"{self.modelpath}/{step}.pt"
        print(f'Saving checkpoint@{step} to "{model_path}"')
        torch.save(self.model.state_dict(), model_path)

    def _reinitialize_model(self):
        """Reinitialize the model to its original state without losing track of masks."""
        with torch.no_grad():
            masks = copy.deepcopy([layer.mask for layer in self.pruner.layers])
            model_state_dict = torch.load(self.initial_model_path)
            assert not are_state_dicts_the_same(
                self.model.state_dict(), model_state_dict
            )
            self.model.load_state_dict(model_state_dict)
            assert are_state_dicts_the_same(self.model.state_dict(), model_state_dict)
            for layer, mask in zip(self.pruner.layers, masks):
                layer.mask = mask
            assert not are_state_dicts_the_same(
                self.model.state_dict(), model_state_dict
            )

    def _log_masks_percentage(self, step):
        zeros = 0
        total = 0
        for layer in self.pruner.layers:
            zeros += torch.sum(layer.mask == 0).item()
            total += layer.mask.numel()
        self.writer.add_scalar("mask_percentage", zeros / total, step)

    def _train_step(
        self,
        optimizer: torch.optim.Optimizer,
        pdataset: wikibookdata.ProcessedDataset,
        step=0,
    ):
        self.model.train()
        processed_batch = pdataset.get_batch()
        # assert isinstance(processed_batch, wikibookdata.ProcessedBatch)
        x_set = processed_batch.masked_tokens
        y_token_set = processed_batch.tokens
        y_mask_set = processed_batch.mask_mask

        model_output = self.model(x_set)
        mask_loss = F.cross_entropy(
            model_output.reshape(-1, self.vocab_size),
            y_token_set.reshape(-1).long(),
            reduction="none",
        )
        mask_loss *= y_mask_set.reshape(-1)  # only check masked words
        mask_loss = mask_loss.mean() / self.mask_percent
        scaled_mask_loss = mask_loss * self.mask_loss_weight
        total_loss = scaled_mask_loss

        optimizer.zero_grad()
        total_loss.backward()
        optimizer.step()

        if step and self.writer:
            self.writer.add_scalar("loss/train_total", total_loss.item(), step)
            self.writer.add_scalar("loss/train_mask", mask_loss.item(), step)

    def _eval_step(
        self,
        pdataset: wikibookdata.ProcessedDataset,
        step: int = 0,
        sample: int = 10,
    ):
        self.model.eval()

        with torch.no_grad():
            total_mask_loss = 0.0
            for _ in range(sample):
                processed_batch = pdataset.get_batch()
                # assert isinstance(processed_batch, wikibookdata.ProcessedBatch)
                x_set = processed_batch.masked_tokens
                y_token_set = processed_batch.tokens
                y_mask_set = processed_batch.mask_mask
                model_output = self.model(x_set)
                mask_loss = F.cross_entropy(
                    model_output.reshape(-1, self.vocab_size),
                    y_token_set.reshape(-1).long(),
                    reduction="none",
                )
                mask_loss *= y_mask_set.reshape(-1)  # only check masked words
                mask_loss = mask_loss.mean() / self.mask_percent
                scaled_mask_loss = mask_loss * self.mask_loss_weight
                total_mask_loss += scaled_mask_loss.item()
            total_mask_loss /= sample

            self.writer.add_scalar("loss/eval_mask", total_mask_loss, step)
            print(f"Eval loss:", total_mask_loss)
            return total_mask_loss

    def train(self):
        self._save_model_params()
        parameters_left = 1.0
        total_step = 0
        while True:
            optimizer = self.optimizer_creator(self.model)
            pdataset = self.pdataset_creator()
            self.writer.add_scalar("parameters_left", parameters_left, total_step)
            for step in range(self.n_steps_per_run):
                self._train_step(optimizer, pdataset, total_step)
                if step % self.n_steps_eval == 0:
                    self._eval_step(
                        pdataset, step=total_step, sample=self.n_steps_eval // 2
                    )
                self.writer.add_scalar("total_step", total_step, total_step)
                print(f"Run step {step}; Total step {total_step}")
                total_step += 1
            # just in case parameters left is not exact
            self._save_checkpoint(total_step)
            self._log_masks_percentage(total_step)
            self.pruner.step(parameters_left * self.pruning_rate)
            if parameters_left < self.target_params:
                break
            parameters_left *= 1 - self.pruning_rate
            self._reinitialize_model()<|MERGE_RESOLUTION|>--- conflicted
+++ resolved
@@ -214,17 +214,8 @@
                     param_group["lr"] = lr
 
             # tell the model to save activation stats if necessary:
-<<<<<<< HEAD
-            if (
-                self.n_log_plots_steps
-                and step > 0
-                and step % self.n_log_plots_steps == 0
-            ):
-                self.scheduler.pruner.set_saving_stats()
-=======
             if self.n_log_light_steps and step % self.n_log_light_steps == 0:
                 self.pruner.set_saving_stats()
->>>>>>> 65f92f89
 
             self._pruning_step(step)
             total_loss, mask_loss = self._train_step(
@@ -239,20 +230,11 @@
                 eval_loss = self._eval_step(step)
                 print(f"Eval loss:", eval_loss)
                 torch.save(self.model.state_dict(), f"{self.modelpath}/model.pt")
-<<<<<<< HEAD
-            if (
-                self.n_log_plots_steps
-                and step > 0
-                and step % self.n_log_plots_steps == 0
-            ):
-                self.scheduler.pruner.log_plots(step)
-=======
             if self.n_log_light_steps and step % self.n_log_light_steps == 0:
                 self.pruner.log_light(step)
             if self.n_log_heavy_steps and step % self.n_log_heavy_steps == 0:
                 print(f"Running heavy log at step {step}")
                 self.pruner.log_heavy(step)
->>>>>>> 65f92f89
             print(f"Step {step}")
 
 
