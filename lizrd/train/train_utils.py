import copy
from typing import Callable, Optional

from attr import define
import torch
from torch.utils.tensorboard import SummaryWriter
import torch.nn.functional as F

from lizrd.core import bert
from lizrd.datasets import wikibookdata
from research.reinitialization.core.scheduler import BaseScheduler
from research.reinitialization.core.pruner import BasePruner
from lizrd.core.misc import are_state_dicts_the_same


def get_model(
    max_length: int,
    vocab_size: int,
    ff_layer_fun: Callable[[], torch.nn.Module],
    attention_layer_fun: Callable[[], torch.nn.Module],
    dm: int,
    n_blocks: int,
    device: torch.device,
):
    embedding_layer = bert.EmbeddingLayer(
        bert.PositionalEmbedding(max_length, dm), bert.TokenEmbedding(vocab_size, dm)
    )
    encoder_tower = bert.EncoderTower(
        n_blocks,
        dm,
        attention_layer_fun,
        ff_layer_fun,
    )
    head = bert.PredictionHead(dm, vocab_size)
    model = bert.BERT(embedding_layer, encoder_tower, head)

    # sanity check to make sure it works
    input = torch.randint(0, vocab_size, (16, 10))
    model(input)
    del input

    return model.to(device)


def get_processed_dataset(
    batch_size: int,
    max_total_length: int,
    mask_percent: float,
    device: torch.device,
    num_workers: int,
    seed: int,
) -> wikibookdata.ProcessedDatasetWrapper:
    raw_dataset = wikibookdata.WikiBookDataset()
    processor = wikibookdata.SentenceProcessor(
        max_total_length=max_total_length,
        mask_percent=mask_percent,
    )
    dataset = wikibookdata.ProcessedDataset(raw_dataset, processor)
    return wikibookdata.ProcessedDatasetWrapper(
        pdataset=dataset,
        device=device,
        batch_size=batch_size,
        num_workers=num_workers,
        seed=seed,
    )


@define
class Trainer:
    model: torch.nn.Module
    optimizer: torch.optim.Optimizer
    pdataset: wikibookdata.ProcessedDatasetWrapper
    pdataset_eval: wikibookdata.ProcessedDatasetWrapper
    batch_size: int
    vocab_size: int
    mask_percent: float
    mask_loss_weight: float
    modelpath: str
<<<<<<< HEAD
    pruner: BasePruner
=======
    writer: SummaryWriter
>>>>>>> d4b073b5
    scheduler: Optional[BaseScheduler] = None
    mixed_precision: bool = False
    scaler: Optional[torch.cuda.amp.GradScaler] = None
<<<<<<< HEAD
    log_n_steps: int = None
=======
    n_log_steps: int = 100
    running_total_loss: float = 0.0
    running_mask_loss: float = 0.0
    running_loss_steps: int = 0
>>>>>>> d4b073b5

    def __attrs_post_init__(self):
        self.scaler = torch.cuda.amp.GradScaler(enabled=self.mixed_precision)

    def optimize(self, loss, optimizer):
        optimizer.zero_grad()
        self.scaler.scale(loss).backward()
        self.scaler.step(optimizer)
        self.scaler.update()

<<<<<<< HEAD
    def _pruning_step(self, step):
        if self.scheduler.is_time_to_prune(step):
            self.pruner.prune(self.scheduler.prob)
=======
    def update_loss_stats(self, total_loss, mask_loss):
        self.running_total_loss += total_loss.item()
        self.running_mask_loss += mask_loss.item()
        self.running_loss_steps += 1

    def reset_loss_stats(self):
        self.running_total_loss = 0.0
        self.running_mask_loss = 0.0
        self.running_loss_steps = 0

    def log_loss_stats(self, step):
        self.writer.add_scalar(
            "loss/train_total",
            self.running_total_loss / self.running_loss_steps,
            step,
        )
        self.writer.add_scalar(
            "loss/train_mask",
            self.running_mask_loss / self.running_loss_steps,
            step,
        )
>>>>>>> d4b073b5

    def _train_step(
        self,
        optimizer: torch.optim.Optimizer,
    ):
        self.model.train()
        processed_batch = self.pdataset.get_batch()
        assert isinstance(processed_batch, wikibookdata.ProcessedBatch)
        x_set = processed_batch.masked_tokens
        y_token_set = processed_batch.tokens
        y_mask_set = processed_batch.mask_mask

        with torch.autocast(
            device_type="cuda", enabled=self.mixed_precision, dtype=torch.float16
        ):
            model_output = self.model(x_set)
            mask_loss = F.cross_entropy(
                model_output.reshape(-1, self.vocab_size),
                y_token_set.reshape(-1).long(),
                reduction="none",
            )
            mask_loss *= y_mask_set.reshape(-1)  # only check masked words
            mask_loss = mask_loss.mean() / self.mask_percent
            scaled_mask_loss = mask_loss * self.mask_loss_weight
            total_loss = scaled_mask_loss

<<<<<<< HEAD
        self.optimize(total_loss, optimizer)

        return total_loss.item(), mask_loss.item()

    def _log_train_stats(self, total_loss: float, mask_loss: float, step: int):
        self.writer.add_scalar("loss/train_total", total_loss, step)
        self.writer.add_scalar("loss/train_mask", mask_loss, step)
=======
        self.optimize(total_loss)
        self.update_loss_stats(total_loss, mask_loss)

        if step and self.writer and (step % self.n_log_steps == 0):
            self.log_loss_stats(step)
            self.reset_loss_stats()
>>>>>>> d4b073b5

    def _eval_step(
        self,
        step,
        sample,
    ):
        self.model.eval()

        with torch.no_grad():
            total_mask_loss = 0.0
            for _ in range(sample):
                processed_batch = self.pdataset_eval.get_batch()
                assert isinstance(processed_batch, wikibookdata.ProcessedBatch)
                x_set = processed_batch.masked_tokens
                y_token_set = processed_batch.tokens
                y_mask_set = processed_batch.mask_mask
                model_output = self.model(x_set)
                mask_loss = F.cross_entropy(
                    model_output.reshape(-1, self.vocab_size),
                    y_token_set.reshape(-1).long(),
                    reduction="none",
                )
                mask_loss *= y_mask_set.reshape(-1)  # only check masked words
                mask_loss = mask_loss.mean() / self.mask_percent
                scaled_mask_loss = mask_loss * self.mask_loss_weight
                total_mask_loss += scaled_mask_loss.item()
            total_mask_loss /= sample

<<<<<<< HEAD
            if self.writer:
                self.writer.add_scalar("loss/eval_mask", total_mask_loss, step)
            print(f"Eval loss:", total_mask_loss)
            torch.save(self.model.state_dict(), f"{self.modelpath}/model.pt")

    def train(self, n_steps: int, n_steps_eval: int):
        for step in range(n_steps):
            self._pruning_step(step)
            total_loss, mask_loss = self._train_step(self.optimizer)
            self._log_train_stats(total_loss, mask_loss, step)
            self.writer.add_scalar("step", step, step)
=======
            self.writer.add_scalar("loss/eval_mask", total_mask_loss, step)

            return total_mask_loss

    def train(self, n_steps: int, n_steps_eval: int):
        for step in range(n_steps):
            self._train_step(
                self.model, self.optimizer, self.pdataset, self.scheduler, step
            )
            if step % self.n_log_steps == 0:
                self.writer.add_scalar("step", step, step)
>>>>>>> d4b073b5
            if step % n_steps_eval == 0:
                self._eval_step(step, n_steps_eval // 2)
            if self.log_n_steps and step % self.log_n_steps == 0:
                self.scheduler.pruner.log(step)
            print(f"Step {step}")


class RetrainTrainer(Trainer):
    retrain_count: int = 0

    def _log_train_stats(self, total_loss: float, mask_loss: float, step: int):
        self.writer.add_scalar("loss/train_total", total_loss, step)
        self.writer.add_scalar("loss/train_mask", mask_loss, step)
        self.writer.add_scalar(
            "full_loss/train_total", total_loss, step + self.retrain_count
        )
        self.writer.add_scalar(
            "full_loss/train_mask", mask_loss, step + self.retrain_count
        )

    def _log_retrain_stats(self, total_loss: float, mask_loss: float, step: int):
        self.writer.add_scalar(
            "full_loss/train_total", total_loss, step + self.retrain_count
        )
        self.writer.add_scalar(
            "full_loss/train_mask", mask_loss, step + self.retrain_count
        )

    def _pruning_step(self, step):
        if self.scheduler.is_time_to_prune(step):
            self._retrain(step)

    def _retrain(self, step):
        self.pruner.prepare_new(self.scheduler.prob)

        # freeze model
        self.model.requires_grad_(False)

        # unfreeze new
        self.pruner.pre_retrain()

        # create retrain optimizer (without old stats)
        retrain_optim = torch.optim.Adam(
            self.model.parameters(),
            self.optimizer.param_groups[0]["lr"],
            self.optimizer.param_groups[0]["betas"],
            self.optimizer.param_groups[0]["eps"],
            self.optimizer.param_groups[0]["weight_decay"],
        )

        # retrain
        for _ in range(self.scheduler.n_steps_retrain):
            self.retrain_count += 1
            total_loss, mask_loss = self._train_step(retrain_optim)
            self._log_retrain_stats(total_loss, mask_loss, step)

        # unfreeze model
        self.model.requires_grad_(True)
        self.pruner.post_retrain()


@define
class LTHTrainer:
    model: torch.nn.Module
    optimizer_creator: Callable[[torch.nn.Module], torch.optim.Optimizer]
    pdataset_creator: Callable[[], wikibookdata.ProcessedDataset]
    pruner: BasePruner
    batch_size: int
    vocab_size: int
    mask_percent: float
    mask_loss_weight: float
    modelpath: str
    n_steps_per_run: int
    n_steps_eval: int
    writer: SummaryWriter
    pruning_rate: float
    target_params: float
    initial_model_path: Optional[str] = None

    def _save_model_params(self):
        self.initial_model_path = f"{self.modelpath}/init.pt"
        print(f'Saving initial model to "{self.initial_model_path}"')
        torch.save(self.model.state_dict(), self.initial_model_path)

    def _save_checkpoint(self, step):
        model_path = f"{self.modelpath}/{step}.pt"
        print(f'Saving checkpoint@{step} to "{model_path}"')
        torch.save(self.model.state_dict(), model_path)

    def _reinitialize_model(self):
        """Reinitialize the model to its original state without losing track of masks."""
        with torch.no_grad():
            masks = copy.deepcopy([layer.mask for layer in self.pruner.layers])
            model_state_dict = torch.load(self.initial_model_path)
            assert not are_state_dicts_the_same(
                self.model.state_dict(), model_state_dict
            )
            self.model.load_state_dict(model_state_dict)
            assert are_state_dicts_the_same(self.model.state_dict(), model_state_dict)
            for layer, mask in zip(self.pruner.layers, masks):
                layer.mask = mask
            assert not are_state_dicts_the_same(
                self.model.state_dict(), model_state_dict
            )

    def _log_masks_percentage(self, step):
        zeros = 0
        total = 0
        for layer in self.pruner.layers:
            zeros += torch.sum(layer.mask == 0).item()
            total += layer.mask.numel()
        self.writer.add_scalar("mask_percentage", zeros / total, step)

    def _train_step(
        self,
        optimizer: torch.optim.Optimizer,
        pdataset: wikibookdata.ProcessedDataset,
        step=0,
    ):
        self.model.train()
        processed_batch = pdataset.get_batch()
        # assert isinstance(processed_batch, wikibookdata.ProcessedBatch)
        x_set = processed_batch.masked_tokens
        y_token_set = processed_batch.tokens
        y_mask_set = processed_batch.mask_mask

        model_output = self.model(x_set)
        mask_loss = F.cross_entropy(
            model_output.reshape(-1, self.vocab_size),
            y_token_set.reshape(-1).long(),
            reduction="none",
        )
        mask_loss *= y_mask_set.reshape(-1)  # only check masked words
        mask_loss = mask_loss.mean() / self.mask_percent
        scaled_mask_loss = mask_loss * self.mask_loss_weight
        total_loss = scaled_mask_loss

        optimizer.zero_grad()
        total_loss.backward()
        optimizer.step()

        if step and self.writer:
            self.writer.add_scalar("loss/train_total", total_loss.item(), step)
            self.writer.add_scalar("loss/train_mask", mask_loss.item(), step)

    def _eval_step(
        self,
        pdataset: wikibookdata.ProcessedDataset,
        step: int = 0,
        sample: int = 10,
    ):
        self.model.eval()

        with torch.no_grad():
            total_mask_loss = 0.0
            for _ in range(sample):
                processed_batch = pdataset.get_batch()
                # assert isinstance(processed_batch, wikibookdata.ProcessedBatch)
                x_set = processed_batch.masked_tokens
                y_token_set = processed_batch.tokens
                y_mask_set = processed_batch.mask_mask
                model_output = self.model(x_set)
                mask_loss = F.cross_entropy(
                    model_output.reshape(-1, self.vocab_size),
                    y_token_set.reshape(-1).long(),
                    reduction="none",
                )
                mask_loss *= y_mask_set.reshape(-1)  # only check masked words
                mask_loss = mask_loss.mean() / self.mask_percent
                scaled_mask_loss = mask_loss * self.mask_loss_weight
                total_mask_loss += scaled_mask_loss.item()
            total_mask_loss /= sample

            self.writer.add_scalar("loss/eval_mask", total_mask_loss, step)
            print(f"Eval loss:", total_mask_loss)
            return total_mask_loss

    def train(self):
        self._save_model_params()
        parameters_left = 1.0
        total_step = 0
        while True:
            optimizer = self.optimizer_creator(self.model)
            pdataset = self.pdataset_creator()
            self.writer.add_scalar("parameters_left", parameters_left, total_step)
            for step in range(self.n_steps_per_run):
                self._train_step(optimizer, pdataset, total_step)
                if step % self.n_steps_eval == 0:
                    self._eval_step(
                        pdataset, step=total_step, sample=self.n_steps_eval // 2
                    )
                self.writer.add_scalar("total_step", total_step, total_step)
                print(f"Run step {step}; Total step {total_step}")
                total_step += 1
            # just in case parameters left is not exact
            self._save_checkpoint(total_step)
            self._log_masks_percentage(total_step)
            self.pruner.step(parameters_left * self.pruning_rate)
            if parameters_left < self.target_params:
                break
            parameters_left *= 1 - self.pruning_rate
            self._reinitialize_model()<|MERGE_RESOLUTION|>--- conflicted
+++ resolved
@@ -76,22 +76,16 @@
     mask_percent: float
     mask_loss_weight: float
     modelpath: str
-<<<<<<< HEAD
     pruner: BasePruner
-=======
     writer: SummaryWriter
->>>>>>> d4b073b5
     scheduler: Optional[BaseScheduler] = None
     mixed_precision: bool = False
     scaler: Optional[torch.cuda.amp.GradScaler] = None
-<<<<<<< HEAD
-    log_n_steps: int = None
-=======
+    n_log_plots_steps: int = None
     n_log_steps: int = 100
     running_total_loss: float = 0.0
     running_mask_loss: float = 0.0
     running_loss_steps: int = 0
->>>>>>> d4b073b5
 
     def __attrs_post_init__(self):
         self.scaler = torch.cuda.amp.GradScaler(enabled=self.mixed_precision)
@@ -102,11 +96,10 @@
         self.scaler.step(optimizer)
         self.scaler.update()
 
-<<<<<<< HEAD
     def _pruning_step(self, step):
         if self.scheduler.is_time_to_prune(step):
             self.pruner.prune(self.scheduler.prob)
-=======
+
     def update_loss_stats(self, total_loss, mask_loss):
         self.running_total_loss += total_loss.item()
         self.running_mask_loss += mask_loss.item()
@@ -128,7 +121,6 @@
             self.running_mask_loss / self.running_loss_steps,
             step,
         )
->>>>>>> d4b073b5
 
     def _train_step(
         self,
@@ -155,22 +147,15 @@
             scaled_mask_loss = mask_loss * self.mask_loss_weight
             total_loss = scaled_mask_loss
 
-<<<<<<< HEAD
         self.optimize(total_loss, optimizer)
+        self.update_loss_stats(total_loss, mask_loss)
 
         return total_loss.item(), mask_loss.item()
 
     def _log_train_stats(self, total_loss: float, mask_loss: float, step: int):
-        self.writer.add_scalar("loss/train_total", total_loss, step)
-        self.writer.add_scalar("loss/train_mask", mask_loss, step)
-=======
-        self.optimize(total_loss)
-        self.update_loss_stats(total_loss, mask_loss)
-
         if step and self.writer and (step % self.n_log_steps == 0):
             self.log_loss_stats(step)
             self.reset_loss_stats()
->>>>>>> d4b073b5
 
     def _eval_step(
         self,
@@ -199,34 +184,22 @@
                 total_mask_loss += scaled_mask_loss.item()
             total_mask_loss /= sample
 
-<<<<<<< HEAD
-            if self.writer:
-                self.writer.add_scalar("loss/eval_mask", total_mask_loss, step)
-            print(f"Eval loss:", total_mask_loss)
-            torch.save(self.model.state_dict(), f"{self.modelpath}/model.pt")
+            self.writer.add_scalar("loss/eval_mask", total_mask_loss, step)
+
+            return total_mask_loss
 
     def train(self, n_steps: int, n_steps_eval: int):
         for step in range(n_steps):
             self._pruning_step(step)
             total_loss, mask_loss = self._train_step(self.optimizer)
-            self._log_train_stats(total_loss, mask_loss, step)
-            self.writer.add_scalar("step", step, step)
-=======
-            self.writer.add_scalar("loss/eval_mask", total_mask_loss, step)
-
-            return total_mask_loss
-
-    def train(self, n_steps: int, n_steps_eval: int):
-        for step in range(n_steps):
-            self._train_step(
-                self.model, self.optimizer, self.pdataset, self.scheduler, step
-            )
+            self._log_train_stats(total_loss, mask_loss, step) # check if it's the time and log stats
             if step % self.n_log_steps == 0:
                 self.writer.add_scalar("step", step, step)
->>>>>>> d4b073b5
             if step % n_steps_eval == 0:
-                self._eval_step(step, n_steps_eval // 2)
-            if self.log_n_steps and step % self.log_n_steps == 0:
+                eval_loss = self._eval_step(self.model, self.pdataset_eval, step)
+                print(f"Eval loss:", eval_loss)
+                torch.save(self.model.state_dict(), f"{self.modelpath}/model.pt")
+            if self.n_log_plots_steps and step % self.n_log_plots_steps == 0:
                 self.scheduler.pruner.log(step)
             print(f"Step {step}")
 
