import argparse
import copy
import pprint
from itertools import product
from typing import List, Tuple
<<<<<<< HEAD

from research.conditional.utils.argparse import (
    introduce_parser_arguments as cc_introduce_parser_arguments,
)
from research.blanks.argparse import (
    introduce_parser_arguments as blanks_introduce_parser_arguments,
)
from research.token_reduction.argparse import (
    introduce_parser_arguments as token_reduction_introduce_parser_arguments,
)
=======
import sys
>>>>>>> c9780099


def split_params(params: dict) -> Tuple[list, list, list]:
    functions = []
    grids = []
    normals = []
    for k, v in params.items():
        if k[0] == "^":
            grids.append((k[1:], v))
        elif k[0] == "*":
            functions.append((k[1:], v))
        elif "," in k:
            grids.append((k, v))
        elif isinstance(v, dict):
            sub_grid = create_grid(v)
            grids.append((k, sub_grid))
        else:
            normals.append((k, v))
    return grids, functions, normals


def shorten_arg(arg: str) -> str:
    ARG_TO_ABBR = {
        "reinit_dist": "rd",
        "ff_layer": "ff",
        "mask_loss_weight": "mlw",
        "class_loss_weight": "clw",
        "mask_percent": "mp",
        "n_steps": "ns",
        "n_steps_eval": "nse",
        "immunity": "im",
        "pruner": "pr",
        "pruner_prob": "prp",
        "pruner_delay": "prd",
        "pruner_n_steps": "prns",
    }
    return ARG_TO_ABBR.get(arg, arg)


def shorten_val(val: str) -> str:
    VAL_TO_ABBR = {
        # ff layers
        "regular": "r",
        "unstruct_prune": "up",
        "struct_prune": "sp",
        "unstruct_magnitude_prune": "ump",
        "struct_magnitude_prune": "smp",
        "unstruct_magnitude_recycle": "umr",
        "struct_magnitude_recycle_with_immunity": "smri",
        "masked_ff": "mf",
        "separate_direction_magnitude_ff": "sdmf",
        # reinit dist
        "zero": "0",
        "init": "i",
        "follow_normal": "fn",
    }
    if isinstance(val, bool):
        return "T" if val else "F"
    if isinstance(val, str):
        return VAL_TO_ABBR.get(val, val)
    if isinstance(val, int):
        if val % 1_000_000 == 0:
            return f"{val // 1_000_000}M"
        if val % 1_000 == 0:
            return f"{val // 1_000}k"
        return str(val)

    return str(val)


def make_tags(arg, val) -> str:
    if isinstance(val, list):
        val = "_".join([shorten_val(v) for v in val])
    if isinstance(val, dict) and "tags" in val:
        to_return = val["tags"]
        del val["tags"]
        to_return = [f"{shorten_arg(arg)}:{tag}" for tag in to_return]
        return to_return
    return f"{shorten_arg(arg)}={shorten_val(val)}"


# parse time to minutes
def timestr_to_minutes(time: str) -> int:
    # Supported formats: "minutes", "minutes:seconds", "hours:minutes:seconds", "days-hours", "days-hours:minutes" and "days-hours:minutes:seconds".
    def parse_time_part_no_days(time_part: str) -> Tuple[int, int, int]:
        if sum(c == ":" for c in time_part) == 0:
            return 0, int(time_part), 0
        elif sum(c == ":" for c in time_part) == 1:
            minutes, seconds = time_part.split(":")
            return 0, int(minutes), int(seconds)
        elif sum(c == ":" for c in time_part) == 2:
            hours, minutes, seconds = time_part.split(":")
            return int(hours), int(minutes), int(seconds)
        else:
            raise ValueError(f"Invalid time format: {time_part}")

    def parse_time_part_with_days(time_part: str) -> Tuple[int, int, int]:
        if sum(c == ":" for c in time_part) == 0:
            return int(time_part), 0, 0
        elif sum(c == ":" for c in time_part) == 1:
            hours, minutes = time_part.split(":")
            return int(hours), int(minutes), 0
        elif sum(c == ":" for c in time_part) == 2:
            hours, minutes, seconds = time_part.split(":")
            return int(hours), int(minutes), int(seconds)
        else:
            raise ValueError(f"Invalid time format: {time_part}")

    if "-" in time:
        days_part, time_part = time.split("-")
        days = int(days_part)
        hours, minutes, seconds = parse_time_part_with_days(time_part)
    else:
        days = 0
        hours, minutes, seconds = parse_time_part_no_days(time)

    return days * 24 * 60 + hours * 60 + minutes + round(seconds / 60)


def create_grid(params: dict) -> List[dict]:
    grids, functions, normals = split_params(params)
    base_params = {k: v for k, v in normals}
    out_params = []
    grids_keys = [k for k, v in grids]
    grids_values = product(*(v for k, v in grids))
    for value in grids_values:
        out_dict = copy.deepcopy(base_params)
        value = copy.deepcopy(
            value
        )  # this is grids over dictionaries, we need to delete the tags inside
        grid_dict = dict(zip(grids_keys, value))
        tags = []
        for k, v in grid_dict.items():
            new_tags = make_tags(k, v)
            if isinstance(new_tags, list):
                tags.extend(new_tags)
            else:
                tags.append(new_tags)
        if out_dict.get("tags") is None:
            out_dict["tags"] = []
        out_dict["tags"].extend(tags)
        out_dict = {**out_dict, **grid_dict}
        for func_name, func in functions:
            out_dict[func_name] = func(out_dict)
        out_params.append(out_dict)

    return out_params


def multiply_grid(param_sets: List[dict], runs_count: int) -> List[dict]:
    assert runs_count > 0

    if runs_count == 1:
        return param_sets

    out_params_sets = []
    for param_set in param_sets:
        for i in range(runs_count):
            out_dict = copy.deepcopy(param_set)
            out_dict["tags"].append(f"run={i+1}")
            out_dict["tags"].append(f"num_runs={runs_count}")
            out_params_sets.append(out_dict)
    return out_params_sets


def unpack_params(k, v):
    if "," in k:
        k = k.split(",")
        return k, v
    return [k], [v]


def param_to_str(param) -> str:
    if isinstance(param, str):
        return " ".join(param)
    else:
        return str(param)


def list_to_clean_str(l: List[str]) -> str:
    return " ".join([str(s) for s in l if s is not None])


def get_train_main_function(runner: str):
<<<<<<< HEAD
    if runner == "research.conditional.train.cc_train":
        from research.conditional.train.cc_train import main as cc_train_main

        return cc_train_main
    elif runner == "research.blanks.train":
        from research.blanks.train import main as blanks_train_main

        return blanks_train_main
    elif runner == "research.token_reduction.runner":
        from research.token_reduction.runner import main as runner

        return runner
    else:
=======
    __import__(runner)
    runner_module = sys.modules.get(runner, None)
    if runner_module is None:
>>>>>>> c9780099
        raise ValueError(f"Unknown runner: {runner}")
    return runner_module.main


def translate_to_argparse(param_set: dict):
    runner_params = []

    for k_packed, v_packed in param_set.items():
        for k, v in zip(*unpack_params(k_packed, v_packed)):
            if isinstance(v, bool):
                if v:
                    runner_params.append(f"--{k}")
                else:
                    pass  # simply don't add it if v == False
                continue
            elif v is not None:  # None values should not be added
                runner_params.append(f"--{k}")
                if isinstance(v, list):
                    runner_params.extend([str(s) for s in v])
                elif isinstance(v, dict):
                    runner_params.append(f'{str(v).replace(" ", "")}')
                else:
                    runner_params.append(str(v))

    return runner_params


def check_for_argparse_correctness(grid: list[dict[str, str]]):
    for setup_args, trainings_args in grid:
        for i, training_args in enumerate(trainings_args):
            runner_params = translate_to_argparse(training_args)
            runner = setup_args["runner"]
            argparse_module_name = setup_args.get("argparse", None)
            if argparse_module_name is None:
                argparse_module_name = runner.split(".")
                argparse_module_name[-1] = "argparse"
                argparse_module_name[-2] = "utils"
                argparse_module_name = ".".join(argparse_module_name)
            __import__(argparse_module_name)
            argparse_module = sys.modules.get(argparse_module_name, None)
            if argparse_module is None:
                raise ValueError(f"Unknown argparse module: {argparse_module_name}")

            parser = argparse.ArgumentParser()
<<<<<<< HEAD
            if runner == "research.conditional.train.cc_train":
                parser = cc_introduce_parser_arguments(parser)
            elif runner == "research.blanks.train":
                parser = blanks_introduce_parser_arguments(parser)
            elif runner == "research.token_reduction.runner":
                parser = token_reduction_introduce_parser_arguments(parser)
            else:
                raise ValueError(f"Unknown runner: {runner}")
=======
            parser = argparse_module.introduce_parser_arguments(parser)
>>>>>>> c9780099

            try:
                args, extra = parser.parse_known_args(runner_params)
                if extra != []:
                    print("Config:")
                    pprint.pprint(runner_params)
                    raise ValueError(f"Unknown arguments: {extra}")

            except SystemExit as e:
                print(f"Error in config {i}: {e}")
                print("Config:")
                pprint.pprint(runner_params)
                raise e


def setup_experiments(configs: dict):
    grid = []
    for infra_config, training_config in configs:
        pprint.pprint(training_config)
        single_exp_training_args_grid = create_grid(training_config)
        multiplied_grid = multiply_grid(
            single_exp_training_args_grid, infra_config["runs_multiplier"]
        )
        grid.append((infra_config, multiplied_grid))
    return grid<|MERGE_RESOLUTION|>--- conflicted
+++ resolved
@@ -3,20 +3,7 @@
 import pprint
 from itertools import product
 from typing import List, Tuple
-<<<<<<< HEAD
-
-from research.conditional.utils.argparse import (
-    introduce_parser_arguments as cc_introduce_parser_arguments,
-)
-from research.blanks.argparse import (
-    introduce_parser_arguments as blanks_introduce_parser_arguments,
-)
-from research.token_reduction.argparse import (
-    introduce_parser_arguments as token_reduction_introduce_parser_arguments,
-)
-=======
 import sys
->>>>>>> c9780099
 
 
 def split_params(params: dict) -> Tuple[list, list, list]:
@@ -201,25 +188,9 @@
 
 
 def get_train_main_function(runner: str):
-<<<<<<< HEAD
-    if runner == "research.conditional.train.cc_train":
-        from research.conditional.train.cc_train import main as cc_train_main
-
-        return cc_train_main
-    elif runner == "research.blanks.train":
-        from research.blanks.train import main as blanks_train_main
-
-        return blanks_train_main
-    elif runner == "research.token_reduction.runner":
-        from research.token_reduction.runner import main as runner
-
-        return runner
-    else:
-=======
     __import__(runner)
     runner_module = sys.modules.get(runner, None)
     if runner_module is None:
->>>>>>> c9780099
         raise ValueError(f"Unknown runner: {runner}")
     return runner_module.main
 
@@ -264,18 +235,7 @@
                 raise ValueError(f"Unknown argparse module: {argparse_module_name}")
 
             parser = argparse.ArgumentParser()
-<<<<<<< HEAD
-            if runner == "research.conditional.train.cc_train":
-                parser = cc_introduce_parser_arguments(parser)
-            elif runner == "research.blanks.train":
-                parser = blanks_introduce_parser_arguments(parser)
-            elif runner == "research.token_reduction.runner":
-                parser = token_reduction_introduce_parser_arguments(parser)
-            else:
-                raise ValueError(f"Unknown runner: {runner}")
-=======
             parser = argparse_module.introduce_parser_arguments(parser)
->>>>>>> c9780099
 
             try:
                 args, extra = parser.parse_known_args(runner_params)
