--- conflicted
+++ resolved
@@ -322,55 +322,15 @@
         raise ValueError(f"Unrecognized activation: {activation}")
 
 
-<<<<<<< HEAD
-def propagate_common_forward_pass_cache(
-    module: torch.nn.Module, forward_pass_cache=None
+def propagate_forward_pass_cache(
+    module: torch.nn.Module, forward_pass_cache=None, cache_on_forward_pass=False
 ):
-=======
-def propagate_forward_pass_cache(module: torch.nn.Module, forward_pass_cache=None):
->>>>>>> 2a83ff7c
     """
     This function propagates the cache from the module to all its children.
     """
     if forward_pass_cache is None:
-<<<<<<< HEAD
-        forward_pass_cache = list()
-    module.forward_pass_cache = forward_pass_cache
-    for child in module.children():
-        propagate_common_forward_pass_cache(child, forward_pass_cache)
-
-
-def propagate_layer_infos(module: torch.nn.Module):
-    """
-    This function propagates the cache from the module to all its children.
-    """
-    for name, layer in module.named_modules():
-        should_be_named, clean_name = process_name(name)
-        if should_be_named and isinstance(layer, LoggingLayer):
-            layer.block_number = clean_name["block_number"]
-            layer.layer_type = clean_name["layer_type"]
-
-
-def process_name(name: str):
-    suffix = name.split(".")[-1]
-    if suffix not in ["feedforward", "attention"]:
-        return False, name
-    pattern = r"block_(\d+)"
-    match = re.search(pattern, name)
-    assert (
-        match
-    ), f"Could not find pattern {pattern} in name {name}. The naming convention of model layers is not as expected."
-    block_num = match.group(1)
-    return True, {"block_number": block_num, "layer_type": suffix}
-
-
-def propagate_names_for_forward_pass_caching(module: torch.nn.Module, names: List[str]):
-    for _, layer in module.named_modules():
-        if isinstance(layer, LoggingLayer):
-            layer.names_for_forward_pass_caching = names
-=======
         forward_pass_cache = dict()
     module.forward_pass_cache = forward_pass_cache
+    module.cache_on_forward_pass = cache_on_forward_pass
     for child in module.children():
-        propagate_forward_pass_cache(child, forward_pass_cache)
->>>>>>> 2a83ff7c
+        propagate_forward_pass_cache(child, forward_pass_cache, cache_on_forward_pass)