from collections import OrderedDict
from typing import Literal, Callable, Optional
from functools import partial

import torch
import torch.nn as nn
import torch.nn.functional as F

from lizrd.core import misc
from lizrd.core.misc import default, Aggregate
from lizrd.core.initialization import get_init_weight
from lizrd.core.misc import Checkpoint, Linear
from lizrd.support import ash
from research.conditional.utils.layer_manager import LoggingLayer


def decode_bias_string(bias):
    assert bias in ["both", "first", "second", "none"]
    if bias == "both":
        bias_first = bias_second = True
    elif bias == "first":
        bias_first = True
        bias_second = False
    elif bias == "second":
        bias_first = False
        bias_second = True
    else:
        bias_first = bias_second = False
    return bias_first, bias_second


@ash.check("... d -> ... d")
def FeedForward(
    dmodel,
    dff,
    init_type: Literal["kaiming_uniform", "truncated_normal"],
    init_scale: float,
    bias: Literal["both", "first", "second", "none"] = "both",
):
    bias_first, bias_second = decode_bias_string(bias)

    return nn.Sequential(
        OrderedDict(
            [
                (
                    "logging_ff_pre_relu",
                    Linear(
                        dmodel,
                        dff,
                        bias=bias_first,
                        init_type=init_type,
                        init_scale=init_scale,
                    ),
                ),
                ("relu", nn.ReLU(inplace=True)),
                (
                    "logging_ff_post_relu",
                    Linear(
                        dff,
                        dmodel,
                        bias=bias_second,
                        init_type=init_type,
                        init_scale=init_scale,
                    ),
                ),
            ]
        )
    )


class EveryOtherLayer:
    def __init__(
        self, layer1_fn: Callable[[], nn.Module], layer2_fn: Callable[[], nn.Module]
    ):
        """
        This class is used to alternate between two layers.
        It is useful for Mixture of Experts,
        where every other layer is a regular linear layer.
        """
        self.layer1_fn = layer1_fn
        self.layer2_fn = layer2_fn
        self.counter = 0

    def __call__(self):
        if self.counter % 2 == 0:
            layer = self.layer1_fn()
        else:
            layer = self.layer2_fn()
        self.counter += 1
        return layer


@ash.check("... -> ... ")
class Residual(nn.Module):
    def __init__(self, layer):
        super(Residual, self).__init__()
        self.layer = layer

    def forward(self, x):
        out = self.layer(x)
        return out + x


@ash.check("... -> ... ")
class Parallel(nn.Module):
    def __init__(self, *layers):
        super(Parallel, self).__init__()
        self.layers = nn.ModuleList(layers)

    def forward(self, x):
        return x + sum(layer(x) for layer in self.layers)


@ash.check("... dinp -> ... a b")
class SplitLastAxis(nn.Module):
    def __init__(self, a, b):
        super(SplitLastAxis, self).__init__()
        self.a = a
        self.b = b

    def forward(self, x):
        a, b = self.a, self.b
        assert x.shape[-1] == a * b
        result = x.view(x.shape[:-1] + (a, b))
        assert result.shape[-2:] == (a, b)
        # print("wtf", x.shape, result.shape)
        return result


@ash.check("... a b -> ... dout")
class MergeLastAxis(nn.Module):
    def forward(self, x):
        result = x.reshape(x.shape[:-2] + (-1,))
        # print('wtf', x.shape, result.shape)
        return result


@ash.check("... a b -> ... b a")
class Transpose(nn.Module):
    def forward(self, x):
        # return einops.rearrange(x, '... a b -> ... b a')
        return torch.transpose(x, -1, -2)


@ash.check("... dinp -> ... dout")
def LowRank(dinput, doutput, dlowrank):
    return nn.Sequential(
        Linear(dinput, dlowrank, bias=False),
        Linear(dlowrank, doutput),
    )


def attention_mechanism(
    query: torch.Tensor,
    key: torch.Tensor,
    value: torch.Tensor,
    dhead: int,
    causal: bool,
    flash: bool,
):
    if flash:
        with torch.backends.cuda.sdp_kernel(
            enable_flash=True, enable_math=False, enable_mem_efficient=False
        ):
            output = F.scaled_dot_product_attention(
                query=query,
                key=key,
                value=value,
                attn_mask=None,
                is_causal=causal,
            )
    else:
        # implementation without flash assumes other dim order
        query = query.transpose(1, 2)
        key = key.transpose(1, 2)
        value = value.transpose(1, 2)

        a = torch.einsum("... l h d, ... L h d -> ... h l L", query, key)
        a = a * (1 / dhead**0.5)
        if causal:
            a.masked_fill_(
                torch.tril(torch.ones_like(a)) == 0, float("-inf")
            )  # mask out future tokens
        a = torch.softmax(a, dim=-1)
        output = torch.einsum("... h l L, ... L h d -> ... l h d", a, value)
        output = output.transpose(1, 2)

    return output


class AttentionMechanism(nn.Module):
    def __init__(self, use_flash_attention: bool, *args, **kwargs) -> None:
        super().__init__(*args, **kwargs)
        self.use_flash_attention = use_flash_attention

    def forward(
        self,
        query: torch.Tensor,
        key: torch.Tensor,
        value: torch.Tensor,
        dhead: int,
        causal: bool,
    ):
        return attention_mechanism(
            query=query,
            key=key,
            value=value,
            dhead=dhead,
            causal=causal,
            flash=self.use_flash_attention,
        )


@ash.check("... d -> ... d")
class Attention(LoggingLayer):
    def __init__(
        self,
        dmodel,
        heads,
        causal,
        init_type: str,
        init_scale: float,
        attn_in_high_precision: bool = False,
        rank: Optional[int] = None,
        param_precision: Optional[torch.dtype] = None,
        offload_params: bool = False,
        dhead=None,
        flash=False,
    ):
        super(Attention, self).__init__()
        if dhead is None:
            assert dmodel % heads == 0
            dhead = dmodel // heads

        self.heads = heads
        self.dhead = dhead
        self.causal = causal
        self.flash = flash

        self.input_projection = Linear(
            dmodel,
            3 * heads * dhead,
            bias=False,
            init_type=init_type,
            init_scale=init_scale,
        )
        self.output_projection = Linear(
            heads * dhead,
            dmodel,
            bias=False,
            init_type=init_type,
            init_scale=init_scale,
        )
        attention_mechanism = AttentionMechanism(use_flash_attention=flash)
        self.attention_mechanism = attention_mechanism

    def forward(self, x):
        projected = self.input_projection(x)

        batch, seq_len = x.shape[:-1]
        projected = projected.view(
            batch, seq_len, self.heads, 3 * self.dhead
        ).transpose(1, 2)
        q, k, v = torch.chunk(projected, chunks=3, dim=-1)

        attention_output = self.attention_mechanism(
            query=q, key=k, value=v, dhead=self.dhead, causal=self.causal
        )

        output = self.output_projection(attention_output.transpose(1, 2).flatten(-2))

        return output


class ReZero(nn.Module):
    def __init__(self, fn, init=0.0):
        super().__init__()
        self.rezero_g = nn.Parameter(torch.tensor(init))
        self.fn = fn

    def forward(self, x, **kwargs):
        return self.fn(x, **kwargs) * self.rezero_g


def RezeroBlock(dmodel, layer, name):
    return Residual(ReZero(layer))


def PostNormBlock(dmodel, layer, name):
    return nn.Sequential(
        OrderedDict(
            [
                (f"{name}", Residual(layer)),
                ("post_norm", nn.LayerNorm(dmodel)),
            ]
        )
    )


def PreNormBlock(dmodel, layer, name):
    return Residual(
        nn.Sequential(
            OrderedDict(
                [
                    ("pre_norm", nn.LayerNorm(dmodel)),
                    (f"{name}", layer),
                ]
            )
        )
    )


class TransformerBlock(nn.Sequential):
    def __init__(
        self,
        dmodel,
        layers,
        gradient_checkpointing,
        residual_fn,
        fsdp_wrap_attn_and_ff=False,
        rank=None,
        fsdp_param_precision=torch.float32,
        fsdp_cpu_offloading=False,
    ):
        residual_fn = default(residual_fn, partial(PreNormBlock, dmodel=dmodel))

        residual_layers = []
        for name, layer in layers:
            module = residual_fn(layer=layer, name=name)
            residual_layers.append(module)

        if gradient_checkpointing:
            residual_layers = [Checkpoint(layer) for layer in residual_layers]
        super(TransformerBlock, self).__init__(*residual_layers)


@ash.check("... d -> ... d")
class TransformerTower(nn.Module):
    def __init__(
        self,
        n_blocks,
        dmodel,
        layer_dict,
        gradient_checkpointing: bool = False,
        device: torch.device = None,
        model_fragmentation: Optional[list[int]] = None,
        residual_fn: Optional[Callable] = None,
        rank=None,
        fsdp_wrap_whole_transformer_blocks=False,
        fsdp_wrap_attn_and_ff=False,
        fsdp_param_precision=torch.float32,
        fsdp_cpu_offloading=False,
    ):
        super().__init__()
        misc.check_layer_funs(*layer_dict.values())
        self.blocks = []
        self.model_fragmentation = (
            [] if model_fragmentation is None else model_fragmentation
        )
        self.device = device

        for i_block in range(n_blocks):
            layers_info = [
                (name, layer_fun()) for name, layer_fun in layer_dict.items()
            ]

            for name, layer in layers_info:
                layer.layer_type = name
                layer.block_number = i_block

            _, current_device = self.get_current_device(i_block)
            block = TransformerBlock(
                dmodel,
                layers_info,
                gradient_checkpointing,
                residual_fn,
                fsdp_wrap_attn_and_ff=fsdp_wrap_attn_and_ff,
                rank=rank,
                fsdp_param_precision=fsdp_param_precision,
                fsdp_cpu_offloading=fsdp_cpu_offloading,
            )
            if current_device != torch.device("cpu"):
                block = block.to(current_device)

            name_and_block = (
                f"block_{i_block}",
                block,
            )
            self.blocks.append(name_and_block)
        self.blocks = nn.Sequential(OrderedDict(self.blocks))

    def forward(self, x):
        for i, block in enumerate(self.blocks):
            should_transfer, current_device = self.get_current_device(i)
            if should_transfer:
                x = x.to(current_device)
            x = block(x)
        return x

    def get_current_device(self, block_num):
        if self.model_fragmentation is None or self.device == torch.device("cpu"):
            return False, self.device

        for i, split_num in enumerate(self.model_fragmentation):
            if split_num > block_num:
                return block_num in self.model_fragmentation, torch.device(f"cuda:{i}")

        return block_num in self.model_fragmentation, torch.device(
            f"cuda:{len(self.model_fragmentation)}"
        )


@ash.check("... -> ... d")
def TokenEmbedding(
    vocab_size,
    embedding_dim,
    init_type: Literal["kaiming_uniform", "truncated_normal"],
    init_scale: float,
):
    weight = get_init_weight(
        shape=(vocab_size, embedding_dim),
        fan_in=1,  # fan_in=1 is also default in pytorch
        init_type=init_type,
        scale=init_scale,
    )
    return nn.Embedding(vocab_size, embedding_dim, _weight=weight)


@ash.check("... -> ... d")
class PositionalEmbedding(nn.Module):
    def __init__(
        self,
        max_length,
        embedding_dim,
        init_type: Literal["kaiming_uniform", "truncated_normal"],
        init_scale: float,
    ):
        super(PositionalEmbedding, self).__init__()
        self.layer = nn.Embedding(max_length, embedding_dim)
        default_weight = self.layer.weight.data
        self.layer.weight.data = get_init_weight(
            shape=default_weight.shape,
            fan_in=1,
            init_type=init_type,
            scale=init_scale,
            dtype=default_weight.dtype,
        )
        # TODO(jaszczur): add initialization as positional encoding

    def forward(self, x):
        positions = torch.arange(0, x.shape[-1], device=x.device)
        positions = positions * torch.ones_like(x)
        embeddings = self.layer(positions)
        return embeddings


class EmbeddingLayer(Aggregate):
    def __init__(self, *layers):
        super(EmbeddingLayer, self).__init__((lambda x, y: x + y), *layers)


class PredictionHead(Linear):
    def __init__(self, embedding_dim, output_size, init_type, init_scale):
        super(PredictionHead, self).__init__(
            embedding_dim, output_size, init_type=init_type, init_scale=init_scale
        )


@ash.check("... -> ... out")
class LLM(nn.Module):
    def __init__(self, embedding_layer, encoder_tower, head):
        super(LLM, self).__init__()
<<<<<<< HEAD

        self.full_model = nn.Sequential(
            OrderedDict(
                [
                    ("embedding_layer", embedding_layer),
                    ("encoder", encoder_tower),
                    ("head", head),
                ]
            )
        )
=======
        self.embedding_layer = embedding_layer
        self.encoder = encoder_tower
        self.head = head
>>>>>>> b19333ed

    def forward(self, *args, **kwargs):
        x = self.embedding_layer(*args, **kwargs)
        x = self.encoder(x)
        x = self.head(x)
        return x<|MERGE_RESOLUTION|>--- conflicted
+++ resolved
@@ -470,22 +470,9 @@
 class LLM(nn.Module):
     def __init__(self, embedding_layer, encoder_tower, head):
         super(LLM, self).__init__()
-<<<<<<< HEAD
-
-        self.full_model = nn.Sequential(
-            OrderedDict(
-                [
-                    ("embedding_layer", embedding_layer),
-                    ("encoder", encoder_tower),
-                    ("head", head),
-                ]
-            )
-        )
-=======
         self.embedding_layer = embedding_layer
         self.encoder = encoder_tower
         self.head = head
->>>>>>> b19333ed
 
     def forward(self, *args, **kwargs):
         x = self.embedding_layer(*args, **kwargs)
