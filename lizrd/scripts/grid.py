"""
Script to grid search in recycle layers. Run this script from the root of the project:
$ python3 research/reinitialization/scripts/grid.py
Remember to set RUNNER and PARAMS in the script or add an argument parser.
"""

import datetime
import os
import pprint
import subprocess
import sys
import yaml
from time import sleep

from lizrd.scripts.grid_utils import (
    create_grid,
    get_train_main_function,
    multiply_grid,
    timestr_to_minutes,
    get_machine_backend,
    MachineBackend,
    get_grid_entrypoint,
    get_setup_args_with_defaults,
    translate_to_argparse,
)
from lizrd.support.code_versioning_support import copy_and_version_code

if __name__ == "__main__":
    CLUSTER_NAME = get_machine_backend()
    PROCESS_CALL_FUNCTION = lambda args, env: subprocess.run(
        [str(arg) for arg in args if arg is not None], env=env
    )

    try:
        path = sys.argv[1]
    except IndexError:
        raise ValueError("No config path specified. Aborting...")

    if path.endswith(".yaml"):
        with open(path) as f:
            configs = list(yaml.safe_load_all(f))
    else:
        raise ValueError("config path point to a .yaml")

    for config in configs:
        config["params"]["path_to_config"] = path

    interactive_options_per_config = [
        config.get("interactive_debug", False) for config in configs
    ]

    assert (
        len(set(interactive_options_per_config)) == 1
    ), f"`interactive_debug` must be the same for all configs"

    interactive_debug_session = interactive_options_per_config[0]

    # list of pairs: a dictionary of training_args and a dictionary of setup_args
    grid = []
    total_n_experiments = 0
    total_minutes = 0

    for i, config in enumerate(configs):
        print(f"\nProcessing config {i}...")
        pprint.pprint(config)
        single_exp_training_args_grid = create_grid(config["params"])

        setup_args = get_setup_args_with_defaults(config, CLUSTER_NAME)
        single_exp_training_args_grid = multiply_grid(
            single_exp_training_args_grid, setup_args["runs_multiplier"]
        )
        n_experiments = len(single_exp_training_args_grid)

        grid += list(zip(single_exp_training_args_grid, [setup_args] * n_experiments))

        total_n_experiments += n_experiments
        minutes_per_exp = timestr_to_minutes(setup_args["time"])
        total_minutes_from_this_grid = n_experiments * minutes_per_exp
        total_minutes += total_minutes_from_this_grid

    if CLUSTER_NAME == MachineBackend.LOCAL and len(grid) > 1:
        raise ValueError(
            f"Running more than one experiment locally is not supported (you are trying to run {len(grid)} experiments). Aborting..."
        )

    if not CLUSTER_NAME == MachineBackend.LOCAL:
        if not interactive_debug_session:
            user_input = input(
                f"Will run {total_n_experiments} experiments, using up {total_minutes} minutes, i.e. around {round(total_minutes / 60)} hours\n"
                f"Continue? [Y/n]"
            )
        else:
            user_input = input(
                f"Will run an INTERACTIVE experiment, which will be the first one from the supplied configs. \nContinue? [Y/n]"
            )
        if user_input.lower() not in ("", "y", "Y"):
            print("Aborting...")
            exit(1)

    if not (interactive_debug_session or CLUSTER_NAME == MachineBackend.LOCAL):
        first_exp_training_args, _ = grid[0]
        exp_name = first_exp_training_args["name"]
        name_for_branch = (
            f"{exp_name}_{datetime.datetime.now().strftime('%Y-%m-%d-%H-%M-%S')}"
        )
        copy_and_version_code(name_for_branch, name_for_branch, False)
    else:
        print(
            f"Running in debug mode or locally, skip copying code to a new directory."
        )

    slurm_command = "srun" if interactive_debug_session else "sbatch"

    for i, (training_args, setup_args) in enumerate(grid):
        job_name = training_args["name"]
        training_args["n_gpus"] = setup_args["n_gpus"]

        env = None
        runner_params = translate_to_argparse(training_args)

        if CLUSTER_NAME == MachineBackend.ENTROPY:
            subprocess_args = [
                slurm_command,
                "--partition=common",
                "--qos=16gpu7d",
                f"--gres={setup_args['gres']}",
                f"--job-name={job_name}",
                f"--time={setup_args['time']}",
                get_grid_entrypoint(CLUSTER_NAME),
                "python3",
                "-m",
                setup_args["runner"],
                *runner_params,
            ]
<<<<<<< HEAD
        elif runner == MachineBackend.ATHENA:
=======
        elif CLUSTER_NAME == MachineBackend.ATHENA:
>>>>>>> 364fd6ac
            subprocess_args = [
                slurm_command,
                f"--gres=gpu:{setup_args['n_gpus']}",
                "--partition=plgrid-gpu-a100",
                f"--cpus-per-gpu={setup_args['cpus_per_gpu']}",
                "--account=plgplggllmeffi-gpu-a100",
                f"--job-name={job_name}",
                f"--time={setup_args['time']}",
                get_grid_entrypoint(CLUSTER_NAME),
                "singularity",
                "run",
                "--bind=/net:/net",
                f"--env",
<<<<<<< HEAD
                f"-B={CODE_PATH}:/sparsity",
=======
                f"HF_DATASETS_CACHE={setup_args['hf_datasets_cache']}",
                f"-B={os.getcwd()}:/sparsity,{setup_args['hf_datasets_cache']}:{setup_args['hf_datasets_cache']}",
>>>>>>> 364fd6ac
                "--nv",
                setup_args["singularity_image"],
                "python3",
                "-m",
                setup_args["runner"],
                *runner_params,
            ]
<<<<<<< HEAD
        elif runner == MachineBackend.IDEAS:
=======
        elif CLUSTER_NAME == MachineBackend.IDEAS:
>>>>>>> 364fd6ac
            subprocess_args = [
                slurm_command,
                f"--gres=gpu:{setup_args['n_gpus']}",
                f"--cpus-per-gpu={setup_args['cpus_per_gpu']}",
                f"--job-name={job_name}",
                f"--time={setup_args['time']}",
                "--mem=32G",
                setup_args["nodelist"],
                get_grid_entrypoint(CLUSTER_NAME),
                "singularity",
                "run",
                f"--env",
<<<<<<< HEAD
                f"-B={CODE_PATH}:/sparsity",
=======
                f"HF_DATASETS_CACHE={setup_args['hf_datasets_cache']}",
                f"-B={os.getcwd()}:/sparsity,{setup_args['hf_datasets_cache']}:{setup_args['hf_datasets_cache']}",
>>>>>>> 364fd6ac
                "--nv",
                setup_args["singularity_image"],
                "python3",
                "-m",
                setup_args["runner"],
                *runner_params,
            ]
        elif CLUSTER_NAME == MachineBackend.ENTROPY_GPU:
            if setup_args["cuda_visible"] is not None:
                env = os.environ.copy()
                env.update({"CUDA_VISIBLE_DEVICES": setup_args["cuda_visible"]})
            subprocess_args = [
                "singularity",
                "run",
                f"--env",
                f"HF_DATASETS_CACHE={setup_args['hf_datasets_cache']}",
                f"-B={os.getcwd()}:/sparsity,{setup_args['hf_datasets_cache']}:{setup_args['hf_datasets_cache']}",
                "--nv",
                setup_args["singularity_image"],
                "python3",
                "-m",
                setup_args["runner"],
                *runner_params,
            ]
        elif CLUSTER_NAME == MachineBackend.LOCAL:
            # We run the experiment directly, not through a grid entrypoint script
            # because we want to be able to debug it
            runner_main_function = get_train_main_function(setup_args["runner"])
            runner_main_function(None, runner_params=runner_params)
            exit(0)
        else:
            raise ValueError(f"Unknown cluster name: {CLUSTER_NAME}")
        print(f"running experiment {i} from {job_name}...")
        PROCESS_CALL_FUNCTION(subprocess_args, env)
        sleep(5)
        if interactive_debug_session:
            print("Ran only the first experiment in interactive mode. Aborting...")
            break<|MERGE_RESOLUTION|>--- conflicted
+++ resolved
@@ -132,11 +132,7 @@
                 setup_args["runner"],
                 *runner_params,
             ]
-<<<<<<< HEAD
-        elif runner == MachineBackend.ATHENA:
-=======
         elif CLUSTER_NAME == MachineBackend.ATHENA:
->>>>>>> 364fd6ac
             subprocess_args = [
                 slurm_command,
                 f"--gres=gpu:{setup_args['n_gpus']}",
@@ -150,12 +146,8 @@
                 "run",
                 "--bind=/net:/net",
                 f"--env",
-<<<<<<< HEAD
-                f"-B={CODE_PATH}:/sparsity",
-=======
                 f"HF_DATASETS_CACHE={setup_args['hf_datasets_cache']}",
                 f"-B={os.getcwd()}:/sparsity,{setup_args['hf_datasets_cache']}:{setup_args['hf_datasets_cache']}",
->>>>>>> 364fd6ac
                 "--nv",
                 setup_args["singularity_image"],
                 "python3",
@@ -163,11 +155,7 @@
                 setup_args["runner"],
                 *runner_params,
             ]
-<<<<<<< HEAD
-        elif runner == MachineBackend.IDEAS:
-=======
         elif CLUSTER_NAME == MachineBackend.IDEAS:
->>>>>>> 364fd6ac
             subprocess_args = [
                 slurm_command,
                 f"--gres=gpu:{setup_args['n_gpus']}",
@@ -180,12 +168,8 @@
                 "singularity",
                 "run",
                 f"--env",
-<<<<<<< HEAD
-                f"-B={CODE_PATH}:/sparsity",
-=======
                 f"HF_DATASETS_CACHE={setup_args['hf_datasets_cache']}",
                 f"-B={os.getcwd()}:/sparsity,{setup_args['hf_datasets_cache']}:{setup_args['hf_datasets_cache']}",
->>>>>>> 364fd6ac
                 "--nv",
                 setup_args["singularity_image"],
                 "python3",
