--- conflicted
+++ resolved
@@ -259,36 +259,6 @@
     if NODELIST is not None:
         NODELIST = "--nodelist=" + NODELIST
 
-<<<<<<< HEAD
-    setup_args = {}
-    for name, param in zip(
-        [
-            "gres",
-            "time",
-            "n_gpus",
-            "runner",
-            "cpus_per_gpu",
-            "nodelist",
-            "cuda_visible",
-            "hf_datasets_cache",
-            "singularity_image",
-            "runs_multiplier",
-        ],
-        [
-            GRES,
-            TIME,
-            N_GPUS,
-            RUNNER,
-            CPUS_PER_GPU,
-            NODELIST,
-            CUDA_VISIBLE_DEVICES,
-            HF_DATASETS_CACHE,
-            SINGULARITY_IMAGE,
-            RUNS_MULTIPLIER,
-        ],
-    ):
-        setup_args[name] = param
-=======
     setup_args = {
         "gres": GRES,
         "time": TIME,
@@ -301,7 +271,6 @@
         "singularity_image": SINGULARITY_IMAGE,
         "runs_multiplier": RUNS_MULTIPLIER,
     }
->>>>>>> 364fd6ac
     return setup_args
 
 
