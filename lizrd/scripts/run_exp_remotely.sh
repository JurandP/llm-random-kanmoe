--- conflicted
+++ resolved
@@ -8,14 +8,9 @@
 
 source venv/bin/activate
 # run your python script
-<<<<<<< HEAD
-base_dir=$(python3 -m lizrd.scripts.sync_and_version --host $1)
-=======
-python3 -m lizrd.scripts.sync_with_remote --host $1
+python3 -m lizrd.scripts.sync_and_version --host $1
 base_dir=$(cat base_dir.txt)
 rm base_dir.txt
->>>>>>> 3472445a
-
 run_grid_remotely() {
   host=$1
   config=$2
