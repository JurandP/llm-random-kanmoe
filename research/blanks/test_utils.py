--- conflicted
+++ resolved
@@ -67,7 +67,6 @@
         result = get_preblanks(is_blank)
         self.assertTrue(torch.equal(result, expected))
 
-<<<<<<< HEAD
     def test_get_last_blanks_in_series(self):
         is_blank = torch.tensor([[0, 1, 1, 0], [1, 0, 1, 1]])
         expected = torch.tensor([[0, 0, 1, 0], [1, 0, 0, 1]])
@@ -84,7 +83,7 @@
         )
         result = make_blanks_attention_mask(is_blank)
         self.assertTrue(torch.equal(result, expected))
-=======
+
     def test_insert_blanks_input(self):
         input_sequence = [1, 2, 3, 4, 5]
         blank_id = 0
@@ -124,5 +123,4 @@
         n_blanks = 2
         self.assertFalse(
             can_fit_blanks(sequence_length, blank_insertion_point, n_blanks)
-        )
->>>>>>> 0d1cadca
+        )