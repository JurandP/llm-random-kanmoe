--- conflicted
+++ resolved
@@ -67,28 +67,6 @@
     return blank_end
 
 
-<<<<<<< HEAD
-def get_last_blanks_in_series(is_blank: torch.Tensor):
-    blank_end = (
-        (
-            F.conv1d(
-                is_blank[:, None, :].float(),
-                torch.tensor([0.0, 1.0, -1.0], device=is_blank.device).reshape(
-                    1, 1, -1
-                ),
-                padding="same",
-            )
-            == 1
-        )
-        .float()
-        .squeeze_(1)
-    )
-
-    return blank_end
-
-
-=======
->>>>>>> e7e22b37
 def get_preblanks(is_blank: torch.Tensor):
     first_blanks = get_first_blanks_in_series(is_blank)
     preblanks = shift_left(first_blanks)
@@ -142,7 +120,6 @@
     )
 
 
-<<<<<<< HEAD
 def make_blanks_attention_mask(is_blank: torch.Tensor) -> torch.Tensor:
     """Generates attention mask input with blanks.
 
@@ -163,7 +140,8 @@
             mask[last_ind + 1 :, first_ind : last_ind + 1] = True
         tensors.append(mask)
     return torch.stack(tensors)
-=======
+
+
 def make_blanks_fixed_positions(
     x: torch.Tensor, blank_token_id: int, n_blanks_block: int
 ) -> torch.Tensor:
@@ -192,5 +170,4 @@
     positions[is_blank] += torch.arange(1, n_blanks_block + 1, device=x.device).repeat(
         n_blanks // n_blanks_block
     )
-    return positions
->>>>>>> e7e22b37
+    return positions