--- conflicted
+++ resolved
@@ -7,7 +7,6 @@
 
 source venv/bin/activate
 python3 -m research.reinitialization.train.reinit_train \
-<<<<<<< HEAD
     --use_clearml \
     --name=$1 \
     --project_name="jkrajewski/more_stats" \
@@ -18,7 +17,6 @@
     --pruner_prob=$4 \
     --tags $5 \
     --n_steps 100000 \
-=======
     --project_name=$1 \
     --name=$2 \
     --ff_layer=$3 \
@@ -28,5 +26,4 @@
     $6 \ # "--use_pruner"
     --pruner_prob=$7 \
     --pruner_n_steps=$8 \
-    --pruner_delay=$9 \
->>>>>>> fe44db9b
+    --pruner_delay=$9 \