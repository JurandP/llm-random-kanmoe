import argparse
import secrets

import torch

from lizrd.core import misc, bert
from lizrd.scripts.grid_utils import get_machine_backend, MachineBackend
from research.reinitialization.core import linears, linears_loss, linears_plusminus
from research.reinitialization.core import linears_recycle
from research.reinitialization.core.pruner import Pruner
from lizrd.train.train_utils import (
    get_model,
    get_processed_dataset,
    Trainer,
    RetrainTrainer,
)
from research.reinitialization.core.scheduler import DelayedConstScheduler
import os
from lizrd.support.logging import (
    get_logger,
    make_concise_datetime,
)

VOCAB_SIZE = 30522

parser = argparse.ArgumentParser()

parser.add_argument("--testing_regular", action="store_true")
parser.add_argument("--testing_recycle", action="store_true")
parser.add_argument("--use_neptune", action="store_true")
parser.add_argument("--use_clearml", action="store_true")
parser.add_argument("--use_pruner", action="store_true")
parser.add_argument("--mixed_precision", action="store_true")
parser.add_argument("--x_flop", action="store_true")
parser.add_argument("--x_logarithmic", action="store_true")

parser.add_argument("--pruner_prob", type=float, default=None)
parser.add_argument("--pruner_n_steps", type=int, default=None)
parser.add_argument("--project_name", type=str)

parser.add_argument("--name", type=str, default="")
parser.add_argument("--pruner_delay", type=int, default=0)
parser.add_argument("--pruner_n_steps_retrain", type=int, default=None)
parser.add_argument("--ff_layer", type=str, default="regular")
parser.add_argument("--bias", type=str, default="none")
parser.add_argument("--trainer_type", type=str, default="regular")
parser.add_argument("--tags", nargs="*", type=str, default=None)
parser.add_argument("--ds_seed", type=int, default=42)
parser.add_argument("--eval_ds_seed", type=int, default=1984)
parser.add_argument("--retrain_ds_seed", type=int, default=1998)

parser.add_argument("--batch_size", type=str, default=64)
parser.add_argument("--batch_size_buffer", type=float, default=None)
parser.add_argument("--cutoff", type=int, default=128)
parser.add_argument("--dmodel", type=int, default=256)
parser.add_argument("--dff", type=str, default="auto")
parser.add_argument("--n_blocks", type=int, default=4)
parser.add_argument("--heads", type=int, default=4)
parser.add_argument("--dhead", type=int, default=None)
parser.add_argument("--optimizer", type=str, default="adam")
parser.add_argument("--learning_rate", type=float, default=1e-3)
parser.add_argument("--mask_loss_weight", type=float, default=1.0)
parser.add_argument("--class_loss_weight", type=float, default=1.0)
parser.add_argument("--midpoint_loss_weight", type=float, default=0.0)
parser.add_argument("--decay_loss_weight", type=float, default=0.0)
parser.add_argument("--mask_percent", type=float, default=0.15)
parser.add_argument("--n_steps", type=int, default=100_001)
parser.add_argument("--n_steps_eval", type=int, default=100)
parser.add_argument("--n_steps_log", type=int, default=5_000)
parser.add_argument("--immunity", type=int, default=10)
parser.add_argument("--reinit_dist", type=str, default="init")
parser.add_argument("--num_workers", type=int, default=8)
parser.add_argument("--sep_dir_mag_magnitude_requires_grad", action="store_true")
parser.add_argument("--sep_dir_mag_small_grad", action="store_true")
parser.add_argument("--n_log_light_steps", type=int, default=100)
parser.add_argument("--n_log_heavy_steps", type=int, default=5000)
parser.add_argument("--log_acc_steps", type=int, default=100)
parser.add_argument("--retrain_warmup_steps", type=int, default=None)
parser.add_argument("--log_neuron_diff", action="store_true")
parser.add_argument("--log_neuron_diff_sample_size", type=int, default=1)
parser.add_argument("--log_neuron_diff_n_samples", type=int, default=100)
parser.add_argument("--neuron_diff_ds_seed", type=int, default=511)
parser.add_argument("--neuron_diff_batches", type=int, default=10)
parser.add_argument("--retrain_without_reinit", action="store_true")
parser.add_argument("--random_indexes", action="store_true")
parser.add_argument("--highest_magnitudes", action="store_true")

<<<<<<< HEAD
parser.add_argument("--iwd_reg_pow", type=float, required=False)
parser.add_argument("--iwd_midpoint_type", type=str, required=False)
parser.add_argument("--iwd_only_smaller_neurons", action="store_true")
parser.add_argument("--iwd_aggregation_type", type=str, required=False)
parser.add_argument("--iwd_scale", type=str, required=False, default="regular")
=======
parser.add_argument("--mpl_reg_pow", type=float, required=False)
parser.add_argument("--mpl_midpoint_type", type=str, default="mean")
parser.add_argument("--mpl_transform_type", type=str, default="linear")
parser.add_argument("--mpl_only_smaller_neurons", action="store_true")

>>>>>>> 97d294be

parser.add_argument("--weight_decay", type=float, default=0.0)
parser.add_argument("--model_load_path", type=str, default=None)

args = parser.parse_args()

if args.dff == "auto":
    args.dff = args.dmodel * 4
else:
    args.dff = int(args.dff)

ATHENA_MEMORY_CONST = 2.192e7
ENTROPY_MEMORY_CONST = 5.48e6
LOCAL_MEMORY_CONST = 4e5


def batch_size_heuristic(memory_const: float) -> int:
    buffer = args.batch_size_buffer or 1
    return max(
        1, int(memory_const / (args.dmodel * args.n_blocks * 12 + VOCAB_SIZE)) * buffer
    )


if args.batch_size == "auto":
    if get_machine_backend() == MachineBackend.ENTROPY:
        args.batch_size = batch_size_heuristic(ATHENA_MEMORY_CONST)
    elif get_machine_backend() == MachineBackend.ENTROPY:
        args.batch_size = batch_size_heuristic(ENTROPY_MEMORY_CONST)
    else:
        args.batch_size = batch_size_heuristic(LOCAL_MEMORY_CONST)
else:
    args.batch_size = int(args.batch_size)

# basic validation of args
if args.use_pruner and (args.pruner_n_steps is None or args.pruner_prob is None):
    raise ValueError(
        "use_pruner set but pruner_n_steps or pruner_prob or pruner_delay not set"
    )
if args.trainer_type == "retrain" and args.pruner_n_steps_retrain is None:
    raise ValueError("trainer_type is retrain but pruner_n_steps_retrain not set")
if args.trainer_type == "retrain" and not args.use_pruner:
    raise ValueError("trainer_type is retrain but use_pruner not set")
if not args.use_pruner and (
    args.pruner_n_steps is not None
    or args.pruner_prob is not None
    or args.pruner_delay > 0
):
    raise ValueError(
        "use_pruner not set but pruner_n_steps or pruner_prob or pruner_delay set"
    )
if args.ff_layer == "iwd_baseline" and args.iwd_aggregation_type is None:
    raise ValueError("ff_layer is iwd_baseline but iwd_aggregation_type not set")

print("BEGINNING OF FILE")
print("cuda available:")
print(torch.cuda.is_available())

# constants
DEVICE = misc.get_default_device()

unique_timestamp = f"{make_concise_datetime()}{secrets.token_urlsafe(1)}"
modelpath = f"models/{unique_timestamp}"
os.makedirs(modelpath, exist_ok=True)

# set pruner if needed
if args.use_pruner and args.pruner_n_steps:
    pruner = Pruner()
    scheduler = DelayedConstScheduler(
        n_steps_prune=args.pruner_n_steps,
        prob=args.pruner_prob,
        delay=args.pruner_delay,
        n_steps_retrain=args.pruner_n_steps_retrain,
    )
else:
    pruner = None
    scheduler = None

print(pruner)
print(scheduler)
# set ff layer
if args.ff_layer == "regular":
    ff_layer_fun = lambda: bert.FeedForward(args.dmodel, args.dff, bias=args.bias)
elif args.ff_layer == "unstruct_prune":
    ff_layer_fun = lambda: linears.UnstructPruneFF(args.dmodel, args.dff, pruner)
elif args.ff_layer == "struct_prune":
    ff_layer_fun = lambda: linears.StructPruneFF(args.dmodel, args.dff, pruner)
elif args.ff_layer == "unstruct_magnitude_prune":
    ff_layer_fun = lambda: linears.UnstructMagnitudePruneFF(
        args.dmodel, args.dff, pruner
    )
elif args.ff_layer == "struct_magnitude_prune":
    ff_layer_fun = lambda: linears.StructMagnitudePruneFF(args.dmodel, args.dff, pruner)
elif args.ff_layer == "unstruct_magnitude_recycle":
    ff_layer_fun = lambda: linears_recycle.UnstructMagnitudeRecycleFF(
        args.dmodel, args.dff, pruner
    )
elif args.ff_layer == "struct_magnitude_recycle":
    ff_layer_fun = lambda: linears_recycle.StructMagnitudeRecycleFF(
        args.dmodel, args.dff, pruner
    )
elif args.ff_layer == "retrain_recycle":
    ff_layer_fun = lambda: linears_recycle.RetrainRecycleFF(
        dmodel=args.dmodel,
        dff=args.dff,
        pruner=pruner,
        retrain_without_reinit=args.retrain_without_reinit,
        random_indexes=args.random_indexes,
        highest_magnitudes=args.highest_magnitudes,
    )
elif args.ff_layer == "struct_magnitude_recycle_with_immunity":
    ff_layer_fun = lambda: linears_recycle.StructMagnitudeRecycleImmunityFF(
        args.dmodel, args.dff, pruner, args.immunity, args.reinit_dist
    )
elif args.ff_layer == "masked_ff":
    ff_layer_fun = linears.MaskedFF
elif args.ff_layer == "separate_direction_magnitude_ff":
    ff_layer_fun = lambda: linears.SeparateDirectionMagnitudeFF(
        args.dmodel,
        args.dff,
        magnitude_requires_grad=args.sep_dir_mag_magnitude_requires_grad,
        small_grad=args.sep_dir_mag_small_grad,
        bias=args.bias,
    )
elif args.ff_layer == "log_ff":
    ff_layer_fun = lambda: linears.LogFF(args.dmodel, args.dff, pruner)
elif args.ff_layer == "plusminus_ff":
<<<<<<< HEAD
    ff_layer_fun = lambda: linears_plusminus.PlusMinusFF(args.dmodel, args.dff)
elif args.ff_layer == "inverse_wd":
    ff_layer_fun = lambda: linears_loss.InverseWeightDecayFF(
        dmodel=args.dmodel,
        dff=args.dff,
        pruner=pruner,
        only_smaller_neurons=args.iwd_only_smaller_neurons,
        reg_pow=args.iwd_reg_pow,
        midpoint_type=args.iwd_midpoint_type,
        scale=args.iwd_scale,
    )
elif args.ff_layer == "iwd_baseline":
    ff_layer_fun = lambda: linears_loss.IWDBaselineFF(
=======
    ff_layer_fun = lambda: linears_plusminus.PlusMinusFF(args.dm, args.dff)
elif args.ff_layer == "loss_ff":
    ff_layer_fun = lambda: linears_loss.BaseLossFF(
>>>>>>> 97d294be
        dmodel=args.dmodel,
        dff=args.dff,
        only_smaller_neurons=args.mpl_only_smaller_neurons,
        reg_pow=args.mpl_reg_pow,
        midpoint_type=args.mpl_midpoint_type,
        transform_type=args.mpl_transform_type,
        pruner=pruner,
<<<<<<< HEAD
        only_smaller_neurons=args.iwd_only_smaller_neurons,
        reg_pow=args.iwd_reg_pow,
        midpoint_type=args.iwd_midpoint_type,
        aggregation_type=args.iwd_aggregation_type,
=======
>>>>>>> 97d294be
    )
else:
    raise ValueError(f"ff_layer {args.ff_layer} not recognized")

misc.print_available_gpus()
pdataset = get_processed_dataset(
    batch_size=args.batch_size,
    max_total_length=args.cutoff,
    mask_percent=args.mask_percent,
    device=DEVICE,
    num_workers=args.num_workers,
    seed=args.ds_seed,
)
eval_pdataset = get_processed_dataset(
    batch_size=args.batch_size,
    max_total_length=args.cutoff,
    mask_percent=args.mask_percent,
    device=DEVICE,
    num_workers=1,
    seed=args.eval_ds_seed,
)

model = get_model(
    max_length=args.cutoff,
    vocab_size=VOCAB_SIZE,
    ff_layer_fun=ff_layer_fun,
    dm=args.dmodel,
    n_blocks=args.n_blocks,
    device=DEVICE,
    attention_layer_fun=lambda: bert.Attention(
        args.dmodel, args.heads, dhead=args.dhead
    ),
)
if args.model_load_path:
    print(f"Loading model from {args.model_load_path}")
    print("Make sure that parameters of the saved model are the same as current")
    model.load_state_dict(torch.load(args.model_load_path))

logger = get_logger(args, model, VOCAB_SIZE)

# set optimizer
if args.optimizer == "adam":
    optimizer = torch.optim.Adam(
        model.parameters(), lr=args.learning_rate, weight_decay=args.weight_decay
    )
elif args.optimizer == "adamw":
    optimizer = torch.optim.AdamW(
        model.parameters(), lr=args.learning_rate, weight_decay=args.weight_decay
    )
elif args.optimizer == "sgd":
    optimizer = torch.optim.SGD(
        model.parameters(), lr=args.learning_rate, weight_decay=args.weight_decay
    )

# dataset for neuron diff
if args.log_neuron_diff:
    pdataset_neuron_diff = get_processed_dataset(
        batch_size=args.batch_size,
        max_total_length=args.cutoff,
        mask_percent=args.mask_percent,
        device=DEVICE,
        num_workers=args.num_workers,
        seed=args.neuron_diff_ds_seed,
    )
else:
    pdataset_neuron_diff = None

base_trainer_params = dict(
    model=model,
    optimizer=optimizer,
    pdataset=pdataset,
    pdataset_eval=eval_pdataset,
    batch_size=args.batch_size,
    vocab_size=VOCAB_SIZE,
    mask_percent=args.mask_percent,
    modelpath=modelpath,
    pruner=pruner,
    logger=logger,
    scheduler=scheduler,
    mixed_precision=args.mixed_precision,
    n_log_light_steps=args.n_log_light_steps,
    n_log_heavy_steps=args.n_log_heavy_steps,
    log_acc_steps=args.log_acc_steps,
    neuron_diff_dataset=pdataset_neuron_diff,
    neuron_diff_sample_size=args.log_neuron_diff_sample_size,
    neuron_diff_n_samples=args.log_neuron_diff_n_samples,
    neuron_diff_n_batches=args.neuron_diff_batches,
    losses_weights={
        "mask": args.mask_loss_weight,
        "midpoint": args.midpoint_loss_weight,
        "decay": args.decay_loss_weight,
    },
)

if args.trainer_type == "retrain":
    pdataset_retrain = get_processed_dataset(
        batch_size=args.batch_size,
        max_total_length=args.cutoff,
        mask_percent=args.mask_percent,
        device=DEVICE,
        num_workers=args.num_workers,
        seed=args.retrain_ds_seed,
    )
    trainer = RetrainTrainer(
        **base_trainer_params,
        pdataset_retrain=pdataset_retrain,
        retrain_warmup_steps=args.retrain_warmup_steps,
    )
elif args.trainer_type == "regular":
    trainer = Trainer(**base_trainer_params)
else:
    raise ValueError(f"trainer_type {args.trainer_type} not recognized")

trainer.train(args.n_steps, args.n_steps_eval)<|MERGE_RESOLUTION|>--- conflicted
+++ resolved
@@ -85,20 +85,13 @@
 parser.add_argument("--random_indexes", action="store_true")
 parser.add_argument("--highest_magnitudes", action="store_true")
 
-<<<<<<< HEAD
-parser.add_argument("--iwd_reg_pow", type=float, required=False)
-parser.add_argument("--iwd_midpoint_type", type=str, required=False)
-parser.add_argument("--iwd_only_smaller_neurons", action="store_true")
-parser.add_argument("--iwd_aggregation_type", type=str, required=False)
-parser.add_argument("--iwd_scale", type=str, required=False, default="regular")
-=======
 parser.add_argument("--mpl_reg_pow", type=float, required=False)
 parser.add_argument("--mpl_midpoint_type", type=str, default="mean")
 parser.add_argument("--mpl_transform_type", type=str, default="linear")
 parser.add_argument("--mpl_only_smaller_neurons", action="store_true")
 
->>>>>>> 97d294be
-
+
+parser.add_argument("--mpl_aggregation_type", type=str, default="regular")
 parser.add_argument("--weight_decay", type=float, default=0.0)
 parser.add_argument("--model_load_path", type=str, default=None)
 
@@ -224,25 +217,9 @@
 elif args.ff_layer == "log_ff":
     ff_layer_fun = lambda: linears.LogFF(args.dmodel, args.dff, pruner)
 elif args.ff_layer == "plusminus_ff":
-<<<<<<< HEAD
-    ff_layer_fun = lambda: linears_plusminus.PlusMinusFF(args.dmodel, args.dff)
-elif args.ff_layer == "inverse_wd":
-    ff_layer_fun = lambda: linears_loss.InverseWeightDecayFF(
-        dmodel=args.dmodel,
-        dff=args.dff,
-        pruner=pruner,
-        only_smaller_neurons=args.iwd_only_smaller_neurons,
-        reg_pow=args.iwd_reg_pow,
-        midpoint_type=args.iwd_midpoint_type,
-        scale=args.iwd_scale,
-    )
-elif args.ff_layer == "iwd_baseline":
-    ff_layer_fun = lambda: linears_loss.IWDBaselineFF(
-=======
     ff_layer_fun = lambda: linears_plusminus.PlusMinusFF(args.dm, args.dff)
 elif args.ff_layer == "loss_ff":
     ff_layer_fun = lambda: linears_loss.BaseLossFF(
->>>>>>> 97d294be
         dmodel=args.dmodel,
         dff=args.dff,
         only_smaller_neurons=args.mpl_only_smaller_neurons,
@@ -250,13 +227,7 @@
         midpoint_type=args.mpl_midpoint_type,
         transform_type=args.mpl_transform_type,
         pruner=pruner,
-<<<<<<< HEAD
-        only_smaller_neurons=args.iwd_only_smaller_neurons,
-        reg_pow=args.iwd_reg_pow,
-        midpoint_type=args.iwd_midpoint_type,
-        aggregation_type=args.iwd_aggregation_type,
-=======
->>>>>>> 97d294be
+        aggregation_type=args.mpl_aggregation_type,
     )
 else:
     raise ValueError(f"ff_layer {args.ff_layer} not recognized")
