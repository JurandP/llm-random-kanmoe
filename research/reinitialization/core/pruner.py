<<<<<<< HEAD
from typing import TYPE_CHECKING, Optional
=======
>>>>>>> 54e8f635
from abc import ABC, abstractmethod

import torch
from clearml import Logger
import plotly.express as px


class BasePruner(ABC):
    def __init__(self):
        self.layers = []

    def register(self, layer):
        self.layers.append(layer)

    @abstractmethod
    def prune(self, *args, **kwargs):
        ...


class Pruner(BasePruner):
    def prune(self, prob: float):
        print("Pruning step")
        for layer in self.layers:
            layer.prune(prob)

<<<<<<< HEAD

class RetrainPruner:
    def __init__(self):
        self.layers = []

    def register(self, layer):
        self.layers.append(layer)

    def pre_retrain(self):
        print("Pre retrain")
        for layer in self.layers:
            layer.pre_retrain()

    def post_retrain(self):
        print("Post retrain")
        for layer in self.layers:
            layer.post_retrain()

    def prepare_new(self, prob: float):
        print("Preparing new step")
        for layer in self.layers:
            layer.prepare_new_weights(prob)

    def apply_new_weights(self):
        print("Applying new weights")
        for layer in self.layers:
            layer.apply_new_weights()
=======
    def decrement_immunity(self):
        for layer in self.layers:
            if hasattr(layer, "decrement_immunity"):
                layer.decrement_immunity()
>>>>>>> 54e8f635
<|MERGE_RESOLUTION|>--- conflicted
+++ resolved
@@ -1,12 +1,4 @@
-<<<<<<< HEAD
-from typing import TYPE_CHECKING, Optional
-=======
->>>>>>> 54e8f635
 from abc import ABC, abstractmethod
-
-import torch
-from clearml import Logger
-import plotly.express as px
 
 
 class BasePruner(ABC):
@@ -27,7 +19,11 @@
         for layer in self.layers:
             layer.prune(prob)
 
-<<<<<<< HEAD
+    def decrement_immunity(self):
+        for layer in self.layers:
+            if hasattr(layer, "decrement_immunity"):
+                layer.decrement_immunity()
+
 
 class RetrainPruner:
     def __init__(self):
@@ -54,10 +50,4 @@
     def apply_new_weights(self):
         print("Applying new weights")
         for layer in self.layers:
-            layer.apply_new_weights()
-=======
-    def decrement_immunity(self):
-        for layer in self.layers:
-            if hasattr(layer, "decrement_immunity"):
-                layer.decrement_immunity()
->>>>>>> 54e8f635
+            layer.apply_new_weights()