from typing import TYPE_CHECKING
from abc import ABC, abstractmethod
from attr import define
import torch

from torch.utils.tensorboard import SummaryWriter
from clearml import Logger
import plotly.express as px

<<<<<<< HEAD
# to avoid cycle import while using hints
if TYPE_CHECKING:
    from research.reinitialization.core.linears import RandomPruneLayer


class BasePruner(ABC):
    layers = []

    def register(self, layer: "RandomPruneLayer"):
=======

class BasePruner(ABC):
    def __init__(self):
        self.layers = []

    def register(self, layer):
>>>>>>> fe44db9b
        self.layers.append(layer)

    @abstractmethod
    def prune(self, *args, **kwargs):
        ...


class Pruner(BasePruner):
<<<<<<< HEAD
    def prune(self, prob: float):
        print("Pruning step")
        for layer in self.layers:
            layer.prune(prob)


@define
class MagnitudeStatPruner(BasePruner):
    writer: SummaryWriter
    logger: Logger

=======
>>>>>>> fe44db9b
    def prune(self, prob: float):
        print("Pruning step")
        for layer in self.layers:
            layer.prune(prob)

    def _log_tensor_stats(self, tensor: torch.Tensor, step: int, title: str):
        # Log statistics of a flat tensor (useful in case histogram doesn't work)
        minimum = tensor.min().item()
        maximum = tensor.max().item()
        mean = tensor.mean().item()
        std = tensor.std().item()
        print(f"Logging tensor stats for {title}")
        self.writer.add_scalar(f"{title}_min", minimum, step)
        print(f"{title}_min: {minimum} step: {step}")
        self.writer.add_scalar(f"{title}_max", maximum, step)
        print(f"{title}_max: {maximum} step: {step}")
        self.writer.add_scalar(f"{title}_mean", mean, step)
        print(f"{title}_mean: {mean} step: {step}")
        self.writer.add_scalar(f"{title}_std", std, step)
        print(f"{title}_std: {std} step: {step}")

    def log_recycl_magnitude(self, step: int):
        for i, layer in enumerate(self.layers):
            tensor = layer.recycle_counter.flatten().cpu()
            values = tensor.tolist()
            fig = px.histogram(values)
            Logger.current_logger().report_plotly(title="Number of recycled neurons", series=f"Linear {i}", iteration=step, figure=fig)
            self._log_tensor_stats(tensor, step, f"n_recycled_neurons_layer_{i}")

    def log_magnitude(self, step: int):
        for i, layer in enumerate(self.layers):
            tensor = layer.neuron_magnitudes.flatten().cpu()
            values = tensor.tolist()
            fig = px.histogram(values)
            Logger.current_logger().report_plotly(title="Magnitude of all neurons", series=f"Linear {i}", iteration=step, figure=fig)
            self._log_tensor_stats(tensor, step, f"magnitude_layer_{i}")

    def log_recently_pruned_magnitude(self, step: int):
        for i, layer in enumerate(self.layers):
            self.writer.add_scalar(
                f"mean_magn_of_recycled_layer_{i}",
                layer.neuron_magnitudes[layer.recently_pruned].mean().item(),
                step,
            )

    def log_hist_all_weights(self, step: int):
        for i, ff_layer in enumerate(self.layers):
            for j, lin_layer in enumerate([ff_layer.lin1, ff_layer.lin2]):
                tensor = lin_layer.weight.data.flatten().cpu()
                values = tensor.tolist()
                fig = px.histogram(values)
                Logger.current_logger().report_plotly(title="Values of all weights", series=f"Linear layer {2*i+j}", iteration=step, figure=fig)
                self._log_tensor_stats(tensor, step, f"all_weights_lin_layer_{2*i+j}")<|MERGE_RESOLUTION|>--- conflicted
+++ resolved
@@ -1,30 +1,18 @@
 from typing import TYPE_CHECKING
 from abc import ABC, abstractmethod
+
 from attr import define
 import torch
-
 from torch.utils.tensorboard import SummaryWriter
 from clearml import Logger
 import plotly.express as px
 
-<<<<<<< HEAD
-# to avoid cycle import while using hints
-if TYPE_CHECKING:
-    from research.reinitialization.core.linears import RandomPruneLayer
-
-
-class BasePruner(ABC):
-    layers = []
-
-    def register(self, layer: "RandomPruneLayer"):
-=======
 
 class BasePruner(ABC):
     def __init__(self):
         self.layers = []
 
-    def register(self, layer):
->>>>>>> fe44db9b
+    def register(self, layer: "RandomPruneLayer"):
         self.layers.append(layer)
 
     @abstractmethod
@@ -33,7 +21,6 @@
 
 
 class Pruner(BasePruner):
-<<<<<<< HEAD
     def prune(self, prob: float):
         print("Pruning step")
         for layer in self.layers:
@@ -45,8 +32,6 @@
     writer: SummaryWriter
     logger: Logger
 
-=======
->>>>>>> fe44db9b
     def prune(self, prob: float):
         print("Pruning step")
         for layer in self.layers:
