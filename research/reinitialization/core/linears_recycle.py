--- conflicted
+++ resolved
@@ -9,97 +9,13 @@
 import plotly.express as px
 
 from lizrd.core.misc import Linear
-<<<<<<< HEAD
-=======
 from lizrd.support import ash
 from lizrd.support.logging import log_plot_to_clearml
->>>>>>> 65f92f89
 from research.reinitialization.core.pruner import Pruner
 from lizrd.core import misc
 from research.reinitialization.core.linears import LogFF
 
 
-<<<<<<< HEAD
-class LogRecycleFF(LogFF):
-    def log_recycle_magnitude(self, layer_name, step: int):
-        tensor = self.recycle_counter.flatten().cpu()
-        values = tensor.tolist()
-        fig = px.histogram(values)
-        Logger.current_logger().report_plotly(
-            title="No. of times neurons have been recycled",
-            series=layer_name,
-            iteration=step,
-            figure=fig,
-        )
-
-    def log_magnitude(self, layer_name, step: int):
-        tensor = self.neuron_magnitudes.flatten().cpu()
-        values = tensor.tolist()
-        fig = px.histogram(values)
-        Logger.current_logger().report_plotly(
-            title="Magnitude of all neurons",
-            series=layer_name,
-            iteration=step,
-            figure=fig,
-        )
-
-    def log_recently_pruned_magnitude(self, layer_name, step: int):
-        Logger.current_logger().report_scalar(
-            "mean_magn_of_recycled_layer",
-            layer_name,
-            iteration=step,
-            value=self.neuron_magnitudes[self.recently_pruned].mean().item(),
-        )
-
-    def log_activations(self, layer_name: str, step: int):
-        values = self.current_activations
-        fig = px.histogram(values)
-        Logger.current_logger().report_plotly(
-            title="Average activations of all neurons",
-            series=layer_name,
-            iteration=step,
-            figure=fig,
-        )
-
-    def log_activation_ratios(self, layer_name: str, step: int):
-        values = self.activate_ratio
-        fig = px.histogram(values)
-        Logger.current_logger().report_plotly(
-            title="Average ratio of activation per neuron",
-            series=layer_name,
-            iteration=step,
-            figure=fig,
-        )
-
-    def log_activations_sampled(self, layer_name: str, step: int):
-        values = self.some_activations
-        fig = px.histogram(values)
-        Logger.current_logger().report_plotly(
-            title="Activations of sampled neurons",
-            series=layer_name,
-            iteration=step,
-            figure=fig,
-        )
-
-    def log_plots(self, layer_name: str, step: int):
-        Logger.current_logger().flush(wait=True)
-        self.log_activations(layer_name, step)
-        Logger.current_logger().flush(wait=True)
-        self.log_activation_ratios(layer_name, step)
-        Logger.current_logger().flush(wait=True)
-        self.log_activations_sampled(layer_name, step)
-        Logger.current_logger().flush(wait=True)
-        self.log_magnitude(layer_name, step)
-        Logger.current_logger().flush(wait=True)
-        self.log_recycle_magnitude(layer_name, step)
-        Logger.current_logger().flush(wait=True)
-
-    def log_scalars(self, layer_name: str, step: int):
-        self.log_recently_pruned_magnitude(layer_name, step)
-
-
-=======
->>>>>>> 65f92f89
 class RandomUnstructRecycleFF(nn.Module):
     """Feed-Forward layer with recycling"""
 
@@ -379,8 +295,7 @@
     return [x[random_indices] for x in xs]
 
 
-<<<<<<< HEAD
-class RetrainRecycleFF(LogRecycleFF):
+class RetrainRecycleFF(nn.Module):
     def __init__(
         self,
         dmodel: int,
@@ -389,10 +304,6 @@
         retrain_without_reinit: bool = False,
         random_indexes: bool = False,
     ):
-=======
-class RetrainRecycleFF(nn.Module):
-    def __init__(self, dmodel: int, dff: int, pruner: Pruner):
->>>>>>> 65f92f89
         super().__init__()
         self.lin1 = Linear(dmodel, dff, bias=False)
         self.lin2 = Linear(dff, dmodel, bias=False)
