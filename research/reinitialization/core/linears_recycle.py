import math

import torch
import torch.nn as nn
import torch.nn.functional as F
from torch.nn.init import kaiming_uniform_
from clearml import Logger
import numpy as np
import plotly.express as px

from lizrd.core.misc import Linear
from lizrd.support import ash
from research.reinitialization.core.pruner import Pruner
from lizrd.core import misc
from research.reinitialization.core.linears import LogFF


class LogRecycleFF(LogFF):
    def log_recycle_magnitude(self, layer_name, step: int):
        tensor = self.recycle_counter.flatten().cpu()
        values = tensor.tolist()
        fig = px.histogram(values)
        Logger.current_logger().report_plotly(
            title="No. of times neurons have been recycled",
            series=layer_name,
            iteration=step,
            figure=fig,
        )

    def log_magnitude(self, layer_name, step: int):
        tensor = self.neuron_magnitudes.flatten().cpu()
        values = tensor.tolist()
        fig = px.histogram(values)
        Logger.current_logger().report_plotly(
            title="Magnitude of all neurons",
            series=layer_name,
            iteration=step,
            figure=fig,
        )

    def log_recently_pruned_magnitude(self, layer_name, step: int):
        Logger.current_logger().report_scalar(
            "mean_magn_of_recycled_layer",
            layer_name,
            iteration=step,
            value=self.neuron_magnitudes[self.recently_pruned].mean().item(),
        )

    def log(self, layer_name: str, step: int):
        Logger.current_logger().flush(wait=True)
        self.log_recycle_magnitude(layer_name, step)
        Logger.current_logger().flush(wait=True)
        self.log_magnitude(layer_name, step)
        Logger.current_logger().flush(wait=True)
        self.log_recently_pruned_magnitude(layer_name, step)
        Logger.current_logger().flush(wait=True)


class RandomUnstructRecycleFF(nn.Module):
    """Feed-Forward layer with recycling"""

    def __init__(self, dmodel: int, dff: int, pruner: Pruner):
        super().__init__()
        self.lin1 = Linear(dmodel, dff)
        self.lin2 = Linear(dff, dmodel)
        pruner.register(self)

    def forward(self, x: torch.Tensor) -> torch.Tensor:
        x = self.lin1(x)
        x = F.relu(x)
        x = self.lin2(x)
        return x

    def prune(self, prob: float):
        self._recycle_linear(self.lin1, prob)
        self._recycle_linear(self.lin2, prob)

    def _recycle_linear(self, layer: Linear, prob: float):
        # create mask and new_weights
        mask = torch.ones(layer.weight.size())
        new_weights = kaiming_uniform_(torch.empty_like(layer.weight), a=math.sqrt(5))
        new_weights *= 3**0.5

        # prepare mask according to prob
        probs = torch.rand_like(mask)
        mask[probs <= prob] = 0

        # apply mask to weights
        layer.weight.data = mask * layer.weight.data + (1 - mask) * new_weights


class RandomStructRecycleFF(nn.Module):
    """Feedforward layer with recycling"""

    def __init__(self, dmodel: int, dff: int, pruner: Pruner):
        super().__init__()
        self.lin1 = Linear(dmodel, dff)
        self.lin2 = Linear(dff, dmodel)
        self.dff = dff
        pruner.register(self)

    def forward(self, x: torch.Tensor) -> torch.Tensor:
        x = self.lin1(x)
        x = F.relu(x)
        x = self.lin2(x)
        return x

    def prune(self, prob: float):
        # create mask
        mask = torch.ones(self.dff)

        # prepare mask according to prob
        probs = torch.rand_like(mask)
        mask[probs <= prob] = 0

        # apply mask to lin1
        new_weights = kaiming_uniform_(
            torch.empty_like(self.lin1.weight), a=math.sqrt(5)
        )
        new_weights *= 3**0.5

        self.lin1.weight.data = misc.einsum(
            "f, f m -> f m", mask, self.lin1.weight.data
        ) + misc.einsum("f, f m -> f m", 1 - mask, new_weights)
        self.lin1.bias.data = misc.einsum("f, f -> f", mask, self.lin1.bias.data)

        # apply mask to lin2
        # bias is intentionally not recycled here
        new_weights = kaiming_uniform_(
            torch.empty_like(self.lin2.weight), a=math.sqrt(5)
        )
        new_weights *= 3**0.5

        self.lin2.weight.data = misc.einsum(
            "f, m f -> m f", mask, self.lin2.weight.data
        ) + misc.einsum("f, m f -> m f", 1 - mask, new_weights)


class UnstructMagnitudeRecycleFF(nn.Module):
    def __init__(self, dmodel: int, dff: int, pruner: Pruner):
        super().__init__()
        self.lin1 = Linear(dmodel, dff)
        self.lin2 = Linear(dff, dmodel)
        pruner.register(self)

    def forward(self, x: torch.Tensor) -> torch.Tensor:
        x = self.lin1(x)
        x = F.relu(x)
        x = self.lin2(x)
        return x

    def prune(self, prob: float):
        self._recycle_linear(self.lin1, prob)
        self._recycle_linear(self.lin2, prob)

    def _recycle_linear(self, layer: Linear, prob: float):
        # create mask and new_weights
        weights = layer.weight.data
        mask = torch.ones_like(weights, requires_grad=False)
        new_weights = kaiming_uniform_(
            torch.empty_like(layer.weight), a=math.sqrt(5 * 3)
        )

        # Determine indices of less important weights
        weights = layer.weight.data
        n_els_weights = torch.numel(weights)
        n_to_prune = round(prob * n_els_weights)
        topk = torch.topk(torch.abs(weights).view(-1), n_to_prune, largest=False)

        mask.view(-1)[topk.indices] = 0
        layer.weight.data = mask * layer.weight.data + (1 - mask) * new_weights


class StructMagnitudeRecycleFF(nn.Module):
    def __init__(self, dmodel: int, dff: int, pruner: Pruner):
        super().__init__()
        self.lin1 = Linear(dmodel, dff)
        self.lin2 = Linear(dff, dmodel)
        self.dff = dff
        pruner.register(self)

    def forward(self, x: torch.Tensor) -> torch.Tensor:
        x = self.lin1(x)
        x = F.relu(x)
        x = self.lin2(x)
        return x

    def prune(self, prob: float):
        device = self.lin1.weight.device

        # create mask
        mask = torch.ones(self.dff).to(device)

        # prepare mask
        weights1 = misc.einsum("f m -> f", self.lin1.weight**2)
        weights2 = misc.einsum("m f -> f", self.lin2.weight**2)
        weights = weights1 * weights2
        n_els_weights = torch.numel(weights)
        assert n_els_weights == self.dff
        n_to_prune = round(prob * n_els_weights)
        topk = torch.topk(torch.abs(weights).view(-1), n_to_prune, largest=False)
        mask[topk.indices] = 0

        # apply mask to lin1
        new_weights = kaiming_uniform_(
            torch.empty_like(self.lin1.weight), a=math.sqrt(5)
        )
        new_weights *= 3**0.5

        self.lin1.weight.data = misc.einsum(
            "f, f m -> f m", mask, self.lin1.weight.data
        ) + misc.einsum("f, f m -> f m", 1 - mask, new_weights)
        self.lin1.bias.data = misc.einsum("f, f -> f", mask, self.lin1.bias.data)

        # apply mask to lin2
        new_weights = kaiming_uniform_(
            torch.empty_like(self.lin2.weight), a=math.sqrt(5)
        )
        new_weights *= 3**0.5

        self.lin2.weight.data = misc.einsum(
            "f, m f -> m f", mask, self.lin2.weight.data
        ) + misc.einsum("f, m f -> m f", 1 - mask, new_weights)


class StructMagnitudeRecycleImmunityFF(nn.Module):
    def __init__(
        self,
        dmodel: int,
        dff: int,
        pruner: Pruner,
        immunity_start_value: int,
        reinit_dist: str = "init",
    ):
        super().__init__()
        self.lin1 = Linear(dmodel, dff)
        self.lin2 = Linear(dff, dmodel)
        self.dff = dff
        self.immunity_start_value = immunity_start_value
        self.immunity = nn.parameter.Parameter(
            torch.full((dff,), immunity_start_value), requires_grad=False
        )
        assert reinit_dist in ["init", "zero", "follow_normal"]
        self.reinit_dist = reinit_dist
        pruner.register(self)

    def forward(self, x: torch.Tensor) -> torch.Tensor:
        x = self.lin1(x)
        x = F.relu(x)
        x = self.lin2(x)
        return x

    def decrement_immunity(self):
        self.immunity = nn.parameter.Parameter(
            torch.max(
                torch.zeros_like(self.immunity, device=self.lin1.weight.device),
                self.immunity - 1,
            ),
            requires_grad=False,
        )

    def get_new_weight(self, layer):
        if self.reinit_dist == "zero":
            new_weights = torch.zeros_like(layer.weight)
        elif self.reinit_dist == "init":
            new_weights = kaiming_uniform_(
                torch.empty_like(layer.weight), a=math.sqrt(5)
            )
            new_weights *= 3**0.5
        elif self.reinit_dist == "follow_normal":
            std = layer.weight.std().detach().cpu().item()
            mean = layer.weight.mean().detach().cpu().item()
            new_weights = torch.normal(mean, std, size=layer.weight.shape)
        return new_weights

    def reinitialize_layer1(self, mask: torch.Tensor):
        layer = self.lin1

        new_weights = self.get_new_weight(layer)

        layer.weight.data = misc.einsum(
            "f, f m -> f m", mask, layer.weight.data
        ) + misc.einsum(
            "f, f m -> f m", 1 - mask, new_weights
        )  # type: ignore
        layer.bias.data = misc.einsum("f, f -> f", mask, layer.bias.data)  # type: ignore

    def reinitialize_layer2(self, mask: torch.Tensor):
        layer = self.lin2

        new_weights = self.get_new_weight(layer)

        self.lin2.weight.data = misc.einsum(
            "f, m f -> m f", mask, self.lin2.weight.data
        ) + misc.einsum("f, m f -> m f", 1 - mask, new_weights)

    def reinitialize(self, mask):
        self.reinitialize_layer1(self.lin1, mask)
        self.reinitialize_layer2(self.lin2, mask)

    def prune(self, prob: float):
        device = self.lin1.weight.device

        # create mask
        mask = torch.ones(self.dff).to(device)

        # prepare mask
        weights1 = misc.einsum("f m -> f", self.lin1.weight**2)
        weights2 = misc.einsum("m f -> f", self.lin2.weight**2)
        weights = weights1 * weights2
        weights[self.immunity > 0] = float("inf")
        n_els_weights = torch.numel(weights)
        assert n_els_weights == self.dff
        n_to_prune = round(prob * n_els_weights)
        topk = torch.topk(torch.abs(weights).view(-1), n_to_prune, largest=False)
        mask[topk.indices] = 0

        self.immunity[topk.indices] = self.immunity_start_value

<<<<<<< HEAD
        torch.mean(self.lin1.weight.data**2, dim=1)

        self.reinitialize(mask)


def prepare_for_logging(x):
    return x.view(-1).detach().cpu().numpy()


def prepare_subset_for_logging(xs, p):
    xs = [prepare_for_logging(x) for x in xs]
    random_indices = np.random.choice(len(xs[0]), int(len(xs[0]) * p), replace=False)
    return [x[random_indices] for x in xs]


class RetrainRecycleFF(LogRecycleFF):
    def __init__(self, dmodel: int, dff: int, pruner: Pruner):
        super().__init__()
        self.lin1 = Linear(dmodel, dff)
        self.lin2 = Linear(dff, dmodel)
        self.dff = dff
        self.new_weights_1 = nn.Parameter(torch.empty_like(self.lin1.weight))
        self.new_weights_2 = nn.Parameter(torch.empty_like(self.lin2.weight))
        pruner.register(self)
        self.mode = "regular"
        device = torch.device("cuda" if torch.cuda.is_available() else "cpu")
        self.recycle_counter = torch.zeros(self.dff).to(device)
        self.neuron_magnitudes = torch.zeros(self.dff).to(device)
        self.recently_pruned = torch.full((dff,), False).to(device)

    def _regular_forward(self, x: torch.Tensor) -> torch.Tensor:
        x = self.lin1(x)
        x = F.relu(x)
        x = self.lin2(x)
        return x

    def _new_neurons_forward(self, x: torch.Tensor) -> torch.Tensor:
        # Apply FF1
        lin_weights_1 = misc.einsum(
            "f, f m -> f m", self.mask, self.lin1.weight.data
        ) + misc.einsum("f, f m -> f m", 1 - self.mask, self.new_weights_1)
        lin_bias_1 = misc.einsum("f, f -> f", self.mask, self.lin1.bias.data)
        x = misc.einsum("... i, o i -> ... o", x, lin_weights_1) + lin_bias_1
        # TODO: add new biases

        # relu
        x = F.relu(x)

        # Appply FF2
        assert self.lin2.weight.data.shape == self.new_weights_2.shape
        lin_weights_2 = misc.einsum(
            "f, m f -> m f", self.mask, self.lin2.weight.data
        ) + misc.einsum("f, m f -> m f", 1 - self.mask, self.new_weights_2)
        assert self.lin2.weight.data.shape == lin_weights_2.shape
        x = misc.einsum("... i, o i -> ... o", x, lin_weights_2) + self.lin2.bias.data

        return x

    def forward(self, x: torch.Tensor) -> torch.Tensor:
        if self.mode == "regular":
            return self._regular_forward(x)
        elif self.mode == "new_neurons":
            return self._new_neurons_forward(x)

    def prepare_new_weights(self, prob: float):
        # prepare mask
        self.mask = torch.ones(self.dff, requires_grad=False).to(
            self.lin1.weight.device
        )
        weights1 = misc.einsum("f m -> f", self.lin1.weight**2)
        weights2 = misc.einsum("m f -> f", self.lin2.weight**2)
        weights = weights1 * weights2
        n_els_weights = torch.numel(weights)
        assert n_els_weights == self.dff
        n_to_prune = round(prob * n_els_weights)
        topk = torch.topk(torch.abs(weights).view(-1), n_to_prune, largest=False)
        self.mask[topk.indices] = 0

        # prepare new weights for lin1
        with torch.no_grad():
            self.new_weights_1.normal_(
                mean=self.lin1.weight.mean(), std=self.lin1.weight.std()
            )

        # prepare new weights for lin2
        with torch.no_grad():
            self.new_weights_2.normal_(
                mean=self.lin2.weight.mean(), std=self.lin2.weight.std()
            )

        # save statistics
        self.recycle_counter += 1 - self.mask
        self.neuron_magnitudes = weights.flatten()  # weights
        self.recently_pruned = (1 - self.mask).bool()

    def apply_new_weights(self):
        self.lin1.weight.data = misc.einsum(
            "f, f m -> f m", self.mask, self.lin1.weight.data
        ) + misc.einsum("f, f m -> f m", 1 - self.mask, self.new_weights_1)
        self.lin1.bias.data = misc.einsum("f, f -> f", self.mask, self.lin1.bias.data)

        self.lin2.weight.data = misc.einsum(
            "f, m f -> m f", self.mask, self.lin2.weight.data
        ) + misc.einsum("f, m f -> m f", 1 - self.mask, self.new_weights_2)

    def pre_retrain(self):
        self.new_weights_1.requires_grad = True
        self.new_weights_2.requires_grad = True
        self.mode = "new_neurons"

    def post_retrain(self):
        self.mode = "regular"
=======
        self.reinitialize(mask)
>>>>>>> d4b073b5
<|MERGE_RESOLUTION|>--- conflicted
+++ resolved
@@ -317,9 +317,6 @@
 
         self.immunity[topk.indices] = self.immunity_start_value
 
-<<<<<<< HEAD
-        torch.mean(self.lin1.weight.data**2, dim=1)
-
         self.reinitialize(mask)
 
 
@@ -429,7 +426,4 @@
         self.mode = "new_neurons"
 
     def post_retrain(self):
-        self.mode = "regular"
-=======
-        self.reinitialize(mask)
->>>>>>> d4b073b5
+        self.mode = "regular"