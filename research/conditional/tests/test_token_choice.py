from copy import deepcopy
import torch
from torch.nn import Sequential, ReLU
from lizrd.core.misc import Linear, propagate_forward_pass_cache
from lizrd.core.llm import SwiGLUFeedForward
from lizrd.train.checkpointing import (
    first_forward_manager,
    make_checkpoint_wrapper_function,
    second_forward_manager,
)

from research.conditional.moe_layers._token_choice_old import (
    TokenChoiceFFOld,
    ExpertReluOld,
)
from research.conditional.moe_layers.token_choice import TokenChoiceFF
from research.conditional.moe_layers.expert_types import ExpertGated, ExpertFF
from lizrd.support.test_utils import GeneralTestCase

from torch.distributed.algorithms._checkpoint.checkpoint_wrapper import (
    apply_activation_checkpointing,
)


def mock_topk_factory(topk_fn):
    def mock_topk(x, k, dim):
        values, indices = topk_fn(x, k=k, dim=dim)
        return torch.ones_like(values), indices

    return mock_topk


class TestTokenChoice(GeneralTestCase):
    def test_equivalence_linear(self):
        """
        Test that the TokenChoiceFF layer with one expert is equivalent to a linear layer.

        If we don't multiply by softmax, the layer is equivalent
        to a linear layer (plus LayerNorm) with regard to output and gradients.

        If we multiply by softmax the layer is equivalent with regard to gradients only.
        """
        batch, dm = 2, 3
        experts = 1
        exp_size = 6
        seql = 2
        lin = Sequential(
            Linear(
                dm, exp_size, init_type="kaiming_uniform", init_scale=1.0, bias=False
            ),
            ReLU(),
            Linear(
                exp_size, dm, init_type="kaiming_uniform", init_scale=1.0, bias=False
            ),
        )
        expert_logic = ExpertFF(
            dm, experts, exp_size, "kaiming_uniform", 1.0, activation_name="relu"
        )
        token_choice_layer = TokenChoiceFF(
            dmodel=dm,
            n_experts=experts,
            capacity_factor=5.0,
            load_balancing_loss_weight=0.1,
            init_type="kaiming_uniform",
            init_scale=1.0,
            expert_inner_function=expert_logic,
        )
        propagate_forward_pass_cache(token_choice_layer)

        token_choice_layer.expert_inner_function.lin1_weight.data = (
            lin[0].weight.data.transpose(0, 1).unsqueeze(0)
        )
        token_choice_layer.expert_inner_function.lin2_weight.data = (
            lin[2].weight.data.transpose(0, 1).unsqueeze(0)
        )

        # make sure weights act the same
        input_data = torch.rand((batch, seql, dm))
        output_lin = lin(input_data)
        output_token_choice = token_choice_layer(input_data)

        self.assertTensorAlmostEqual(output_lin, output_token_choice)

        # backprop and make sure gradients are the same
        output_lin.sum().backward()
        output_token_choice.sum().backward()
        self.assertTensorAlmostEqual(
            lin[0].weight.grad,
            token_choice_layer.expert_inner_function.lin1_weight.grad.squeeze(
                0
            ).transpose(0, 1),
        )
        self.assertTensorAlmostEqual(
            lin[2].weight.grad,
            token_choice_layer.expert_inner_function.lin2_weight.grad.squeeze(
                0
            ).transpose(0, 1),
        )

    def test_equivalence_swi_glu(self):
        """
        Test that the TokenChoiceFFSwiGLU layer with one expert is equivalent to a SwiGluFeedForward.
        """
        batch, dm = 2, 3
        experts = 1
        exp_size = 6
        seql = 2
        lin = SwiGLUFeedForward(dm, exp_size, "kaiming_uniform", 1.0)
        expert_logic = ExpertGated(
            dm, experts, exp_size, "kaiming_uniform", 1.0, activation_name="silu"
        )
        token_choice_layer = TokenChoiceFF(
            dmodel=dm,
            n_experts=experts,
            capacity_factor=5.0,
            load_balancing_loss_weight=0.1,
            init_type="kaiming_uniform",
            init_scale=1.0,
            expert_inner_function=expert_logic,
        )
        propagate_forward_pass_cache(token_choice_layer)

        token_choice_layer.expert_inner_function.lin1_weight.data = (
            lin.w1_gate.weight[exp_size:].data.transpose(0, 1).unsqueeze(0)
        )
        token_choice_layer.expert_inner_function.gate_weight.data = (
            lin.w1_gate.weight.data[0:exp_size].transpose(0, 1).unsqueeze(0)
        )
        token_choice_layer.expert_inner_function.lin2_weight.data = (
            lin.w2.weight.data.transpose(0, 1).unsqueeze(0)
        )

        # make sure weights act the same
        input_data = torch.rand((batch, seql, dm))
        output_lin = lin(input_data)
        output_token_choice = token_choice_layer(input_data)

        self.assertTensorAlmostEqual(output_lin, output_token_choice)

        # backprop and make sure gradients are the same
        output_lin.sum().backward()
        output_token_choice.sum().backward()
        self.assertTensorAlmostEqual(
            lin.w1_gate.weight.grad[exp_size:],
            token_choice_layer.expert_inner_function.lin1_weight.grad.squeeze(
                0
            ).transpose(0, 1),
        )
        self.assertTensorAlmostEqual(
            lin.w1_gate.weight.grad[0:exp_size],
            token_choice_layer.expert_inner_function.gate_weight.grad.squeeze(
                0
            ).transpose(0, 1),
        )
        self.assertTensorAlmostEqual(
            lin.w2.weight.grad,
            token_choice_layer.expert_inner_function.lin2_weight.grad.squeeze(
                0
            ).transpose(0, 1),
        )

    def test_einsum_vs_matmul(self):
        batch = 3
        dm = 5
        experts = 7
        exp_size = 11
        seq_len = 13
        x = torch.rand((batch, seq_len, dm))
        expert_logic = ExpertFF(
            dm, experts, exp_size, "kaiming_uniform", 1.0, use_einsum=True
        )
        einsum_module = TokenChoiceFF(
            dmodel=dm,
            n_experts=experts,
            capacity_factor=5.0,
            load_balancing_loss_weight=0.1,
            init_type="kaiming_uniform",
            init_scale=1.0,
            expert_inner_function=expert_logic,
            use_einsum=True,
        )

        matmul_module = deepcopy(einsum_module)
        matmul_module.use_einsum = False
        matmul_module.expert_inner_function.use_einsum = False
        matmul_module

        propagate_forward_pass_cache(einsum_module)
        propagate_forward_pass_cache(matmul_module)
        self.assertTensorAlmostEqual(matmul_module(x), einsum_module(x))

    def test_checkpointing_values(self):
        """
        Test that checkpointing implementation is equivalent to non-checkpointed one.
        """
        batch = 2
        dm = 3
        experts = 5
        exp_size = 7
        seql = 11

        expert_logic = ExpertFF(dm, experts, exp_size, "kaiming_uniform", 1.0)
        tc = TokenChoiceFF(
            dmodel=dm,
            n_experts=experts,
            capacity_factor=5.0,
            load_balancing_loss_weight=0.1,
            init_type="kaiming_uniform",
            init_scale=1.0,
            expert_inner_function=expert_logic,
        )
        propagate_forward_pass_cache(tc)

        x = torch.rand((batch, seql, dm))

        output_no_checkpointing = tc(x)
        with first_forward_manager():
            output_checkpointing_1st_forward = tc(x)

        with second_forward_manager():
            output_checkpointing_2nd_forward = tc(x)

        self.assertTensorAlmostEqual(
            output_no_checkpointing, output_checkpointing_1st_forward
        )
        self.assertTensorAlmostEqual(
            output_no_checkpointing, output_checkpointing_2nd_forward
        )

    def test_checkpointing_compatibility(self):
        """
        Test that checkpointing when the module is actually checkpointed.
        """
        batch = 2
        dm = 3
        experts = 5
        exp_size = 7
        seql = 11

        non_reentrant_wrapper = make_checkpoint_wrapper_function()

        expert_logic = ExpertFF(dm, experts, exp_size, "kaiming_uniform", 1.0)

        tc = torch.nn.Sequential(
            TokenChoiceFF(
                dmodel=dm,
                n_experts=experts,
                capacity_factor=5.0,
                load_balancing_loss_weight=0.1,
                init_type="kaiming_uniform",
                init_scale=1.0,
                expert_inner_function=expert_logic,
            )
        )
        propagate_forward_pass_cache(tc)
        apply_activation_checkpointing(
            tc,
            check_fn=lambda module: isinstance(module, TokenChoiceFF),
            checkpoint_wrapper_fn=non_reentrant_wrapper,
        )
        x = torch.rand((batch, seql, dm))
        loss = tc(x).reshape(-1).sum()
        loss.backward()

    def test_new_implementation_compatibility(self):
        """
        Test that the new implementation that allows a token to select multiple experts is equivalent to the old one if topk=1.
        """
        batch = 2
        dm = 3
        experts = 5
        exp_size = 7
        seql = 11

        expert_logic = ExpertFF(dm, experts, exp_size, "kaiming_uniform", 1.0)
        expert_logic_old = ExpertReluOld(dm, experts, exp_size, "kaiming_uniform", 1.0)

        # non_reentrant_wrapper = make_checkpoint_wrapper_function()
        tc = TokenChoiceFF(
            dmodel=dm,
            n_experts=experts,
            capacity_factor=1.0,
            expert_inner_function=expert_logic,
            load_balancing_loss_weight=0.1,
            routing_top_k=1,
            init_type="kaiming_uniform",
            init_scale=1.0,
        )
        old_tc = TokenChoiceFFOld(
            dm,
            experts,
            1.0,
            expert_inner_function=expert_logic_old,
            load_balancing_loss_weight=0.1,
            routing_top_k=1,
            init_type="kaiming_uniform",
            init_scale=1.0,
            vectorize=True,
        )
        with torch.no_grad():
            old_tc.expert_inner_function.lin1_weight.data = (
                tc.expert_inner_function.lin1_weight.data.clone()
            )
            old_tc.expert_inner_function.lin2_weight.data = (
                tc.expert_inner_function.lin2_weight.data.clone()
            )
            old_tc.router.gate.data = tc.router.gate.data.clone()

        propagate_forward_pass_cache(tc)
        propagate_forward_pass_cache(old_tc)

        x = torch.rand((batch, seql, dm))

        output_new_implementation = tc(x)
        output_old_implementation = old_tc(x)

        self.assertTensorAlmostEqual(
            output_new_implementation, output_old_implementation
        )

        (
            output_new_implementation.sum()
            + sum(tc.forward_pass_cache["load_balancing_losses"])
        ).backward()
        (
            output_old_implementation.sum()
            + sum(old_tc.forward_pass_cache["load_balancing_losses"])
        ).backward()

        self.assertTensorAlmostEqual(
            tc.expert_inner_function.lin1_weight.grad,
            old_tc.expert_inner_function.lin1_weight.grad,
        )
        self.assertTensorAlmostEqual(
            tc.expert_inner_function.lin2_weight.grad,
            old_tc.expert_inner_function.lin2_weight.grad,
        )
        self.assertTensorAlmostEqual(tc.router.gate.grad, old_tc.router.gate.grad)

    # TODO przepisać
    def test_topk2_equivalence_linear(self):
        """
        Test that the TokenChoiceFF layer with multiple experts is equivalent to a sum of linear layers.
        """
        batch, dm = 2, 3
        experts = 2
        exp_size = 6
        seql = 2

        def make_expert():
            return Sequential(
                Linear(
                    dm,
                    exp_size,
                    init_type="kaiming_uniform",
                    init_scale=1.0,
                    bias=False,
                ),
                ReLU(),
                Linear(
                    exp_size,
                    dm,
                    init_type="kaiming_uniform",
                    init_scale=1.0,
                    bias=False,
                ),
            )

        expert1 = make_expert()
        expert2 = make_expert()
        expert_logic = ExpertFF(dm, experts, exp_size, "kaiming_uniform", 1.0)
<<<<<<< HEAD
        token_choice_layer = TokenChoiceFFOld(
=======

        # non_reentrant_wrapper = make_checkpoint_wrapper_function()
        token_choice_layer = TokenChoiceFF(
>>>>>>> d2a2b6d9
            dm,
            experts,
            100.0,
            expert_inner_function=expert_logic,
            load_balancing_loss_weight=0.1,
            init_type="kaiming_uniform",
            init_scale=1.0,
            routing_top_k=2,
        )
        propagate_forward_pass_cache(token_choice_layer)

        with torch.no_grad():
            # make sure the gating is the same for both experts
            token_choice_layer.router.gate.data[
                :, 0
            ] = token_choice_layer.router.gate.data[:, 1]

            # copy weights from experts to layer
            token_choice_layer.expert_inner_function.lin1_weight.data[0] = (
                expert1[0].weight.data.transpose(0, 1).unsqueeze(0)
            )
            token_choice_layer.expert_inner_function.lin1_weight.data[1] = (
                expert2[0].weight.data.transpose(0, 1).unsqueeze(0)
            )
            token_choice_layer.expert_inner_function.lin2_weight.data[0] = (
                expert1[2].weight.data.transpose(0, 1).unsqueeze(0)
            )
            token_choice_layer.expert_inner_function.lin2_weight.data[1] = (
                expert2[2].weight.data.transpose(0, 1).unsqueeze(0)
            )
        # make sure weights act the same
        input_data = torch.rand((batch, seql, dm))

        # because scores are the same, the output is the average of the two experts
        output_lin = (expert1(input_data) + expert2(input_data)) / 2
        output_token_choice = token_choice_layer(input_data)

        self.assertTensorAlmostEqual(output_lin, output_token_choice)

        # backprop and make sure gradients are the same
        output_lin.sum().backward()
        output_token_choice.sum().backward()
        self.assertTensorAlmostEqual(
            expert1[0].weight.grad,
            token_choice_layer.expert_inner_function.lin1_weight.grad[0]
            .squeeze(0)
            .transpose(0, 1),
        )
        self.assertTensorAlmostEqual(
            expert2[0].weight.grad,
            token_choice_layer.expert_inner_function.lin1_weight.grad[1]
            .squeeze(0)
            .transpose(0, 1),
        )
        self.assertTensorAlmostEqual(
            expert1[2].weight.grad,
            token_choice_layer.expert_inner_function.lin2_weight.grad[0]
            .squeeze(0)
            .transpose(0, 1),
        )
        self.assertTensorAlmostEqual(
            expert2[2].weight.grad,
            token_choice_layer.expert_inner_function.lin2_weight.grad[1]
            .squeeze(0)
            .transpose(0, 1),
        )<|MERGE_RESOLUTION|>--- conflicted
+++ resolved
@@ -369,16 +369,12 @@
         expert1 = make_expert()
         expert2 = make_expert()
         expert_logic = ExpertFF(dm, experts, exp_size, "kaiming_uniform", 1.0)
-<<<<<<< HEAD
-        token_choice_layer = TokenChoiceFFOld(
-=======
 
         # non_reentrant_wrapper = make_checkpoint_wrapper_function()
         token_choice_layer = TokenChoiceFF(
->>>>>>> d2a2b6d9
-            dm,
-            experts,
-            100.0,
+            dmodel=dm,
+            n_experts=experts,
+            capacity_factor=1.0,
             expert_inner_function=expert_logic,
             load_balancing_loss_weight=0.1,
             init_type="kaiming_uniform",
