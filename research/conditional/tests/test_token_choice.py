--- conflicted
+++ resolved
@@ -417,7 +417,6 @@
 
         propagate_forward_pass_cache(nonvectorized_module)
         propagate_forward_pass_cache(vectorized_module)
-<<<<<<< HEAD
         self.assertTensorAlmostEqual(vectorized_module(x), nonvectorized_module(x))
 
     def test_vectorized_vs_nonvectorized_swiglu(self):
@@ -442,6 +441,4 @@
 
         propagate_forward_pass_cache(nonvectorized_module)
         propagate_forward_pass_cache(vectorized_module)
-=======
->>>>>>> f0d653e6
         self.assertTensorAlmostEqual(vectorized_module(x), nonvectorized_module(x))