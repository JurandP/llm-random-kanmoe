--- conflicted
+++ resolved
@@ -137,8 +137,6 @@
         rank=rank,
     )
 
-<<<<<<< HEAD
-=======
     # make model data_distributed if necessary
     if rank is not None:
         print(f"Moving model to cuda:{rank}")
@@ -148,7 +146,6 @@
     if args.torch_compile:
         model = torch.compile(model)
 
->>>>>>> 40fdc9f9
     optimizer = torch.optim.AdamW(
         model.parameters(),
         lr=args.learning_rate,
