--- conflicted
+++ resolved
@@ -52,12 +52,6 @@
         args.model_parallelism_fragmentation = [
             int(s) for s in args.model_parallelism_fragmentation.split(",")
         ]
-<<<<<<< HEAD
-    if args.objects_for_propagation is not None:
-        args.objects_for_propagation = args.objects_for_propagation.split(",")
-    else:
-        args.objects_for_propagation = []
-=======
     if args.names_for_forward_pass_caching is not None:
         args.names_for_forward_pass_caching = args.names_for_forward_pass_caching.split(
             ","
@@ -65,7 +59,6 @@
     else:
         args.names_for_forward_pass_caching = []
 
->>>>>>> 0d300ab0
     model = get_model(
         max_length=args.cutoff,
         vocab_size=VOCAB_SIZE,
@@ -130,11 +123,7 @@
         gradient_clipping=args.grad_clip,
         loss_checkpoint_chungs=args.loss_checkpoint_chungs,
         gradient_accumulation_steps=args.gradient_accumulation_steps,
-<<<<<<< HEAD
-        objects_for_propagation=args.objects_for_propagation,
-=======
         names_for_forward_pass_caching=args.names_for_forward_pass_caching,
->>>>>>> 0d300ab0
         max_sequence_length=args.cutoff,
     )
     trainer.train(args.n_steps)
