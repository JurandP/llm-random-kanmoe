from typing import Union, Literal
import torch
from fancy_einsum import einsum
from plotly import express as px

from lizrd.support.logging import make_histogram
from lizrd.train import checkpointing
import torch.nn.functional as F

from research.conditional.moe_layers.load_balancing_loss import (
    calculate_load_balancing_loss,
    calculate_z_loss,
)
from lizrd.core.misc import LoggingLayer, measure_time
from lizrd.core.initialization import get_init_fun


class MoeGating(LoggingLayer):
    def __init__(
        self,
        dmodel: int,
        n_experts: int,
        get_router_values_from,
        init_scale,
        init_type,
        moe_values_exp=1.0,
        detach_gate=False,
        expert_inner_function=None,
        group_by_batch: bool = False,
        softmax_ungrouped: bool = False,
        softmax_over: Literal["tokens", "experts"] = "tokens",
        use_torch_bmm: bool = False,
<<<<<<< HEAD
        get_gate_fun=None,
=======
        zloss_weight: float = 0.0,
>>>>>>> f4d53640
        **kwargs,
    ):
        super().__init__()
        self.dmodel = dmodel
        self.n_experts = n_experts
        self.group_by_batch = group_by_batch
        self.softmax_ungrouped = softmax_ungrouped
        self.softmax_over = softmax_over
        self.use_torch_bmm = use_torch_bmm
        self.detach_gate = detach_gate
        self.zloss_weight = zloss_weight
        self.gate, self.get_gate = self.init_gate(
            expert_inner_function,
            get_router_values_from,
            init_scale,
            init_type,
            get_gate_fun,
        )
        if self.detach_gate:
            old_gate = self.get_gate
            self.get_gate = lambda: old_gate().detach()

        self.moe_values_exp = (
            moe_values_exp
            if moe_values_exp is not None
            else torch.nn.Parameter(torch.tensor(1.0))
        )
        self._checkpointed_topk_indices: Union[None, torch.Tensor] = None
        assert softmax_over in ["tokens", "experts"]
        assert not self.softmax_ungrouped or self.group_by_batch

    def calculate_gate(self, x, batch_size, seq_len):
        with measure_time(self, "expert_embedding"):
            if self.use_torch_bmm:
                gate = self.get_gate().unsqueeze(0).expand(batch_size, -1, -1)
                gate_logits = torch.bmm(x, gate).permute(2, 0, 1)
                assert gate_logits.shape == (self.n_experts, batch_size, seq_len)
            else:
                gate_logits = einsum(
                    "batch_size seq_len dmodel, dmodel n_experts "
                    "-> n_experts batch_size seq_len ",
                    x,
                    self.get_gate(),
                )
        # each expert chooses k within dimension 1
        if not self.group_by_batch and not self.softmax_ungrouped:
            gate_logits = gate_logits.reshape(self.n_experts, batch_size * seq_len)
        # perform softmax either over tokens for each expert or over experts for each token
        with measure_time(self, "softmax"):
            if self.softmax_over == "tokens":
                gate_out = torch.softmax(gate_logits, dim=1)
            elif self.softmax_over == "experts":
                gate_out = torch.softmax(gate_logits, dim=0)
            else:
                gate_out = gate_logits
        if self.softmax_ungrouped:
            gate_out = gate_out.reshape(self.n_experts, batch_size * seq_len)

        if self.moe_values_exp != 1.0 or not isinstance(self.moe_values_exp, float):
            gate_out = gate_out**self.moe_values_exp

        # calculate z-loss
        zloss = 0.0
        if self.zloss_weight > 0:
            with measure_time(self, "calculate zloss"):
                zloss = calculate_z_loss(
                    zloss_weight=self.zloss_weight, gate_logits=gate_logits
                )
            if "z_losses" not in self.forward_pass_cache:
                self.forward_pass_cache["z_losses"] = [zloss]
            else:
                self.forward_pass_cache["z_losses"].append(zloss)

        self.update_cache_for_logging("z_loss", zloss)
        self.update_cache_for_logging("gate_softmax_all_values", gate_out)
        return gate_out

    def calculate_topk(self, gate_out, topk):
        is_in_first = checkpointing.is_in_first_forward()
        is_in_second = checkpointing.is_in_second_forward()
        checkpointing_enabled = is_in_first or is_in_second
        if is_in_first and is_in_second:
            raise NotImplementedError(
                "Both first and second forward are = TRUE. You are probably using wrapped and nested checkpointed modules, which is not supported with ExpertGating."
            )
        if checkpointing_enabled:
            # In first forward we discard the first result of topk (topk_values)
            # and instead use gather.
            # This is needed if activation checkpointing is used, because
            # torch aligns tensors in both forward passes by the order in
            # which they are created and that is the easiest way to do that.

            with torch.no_grad():
                if is_in_first:
                    _, topk_indices = torch.topk(gate_out, k=topk, dim=1)
                    self._checkpointed_topk_indices = topk_indices
                if is_in_second:
                    topk_indices = self._checkpointed_topk_indices

            topk_values = gate_out.gather(dim=1, index=topk_indices)
        else:
            topk_values, topk_indices = torch.topk(gate_out, k=topk, dim=1)
        return topk_indices, topk_values

    def init_gate(
        self,
        expert_inner_function,
        get_router_values_from,
        init_scale,
        init_type,
        get_gate_fun,
    ):
        if get_router_values_from in ["gate_weight", "lin1_weight"] and hasattr(
            expert_inner_function, get_router_values_from
        ):
            return (
                None,
                lambda: torch.mean(
                    getattr(expert_inner_function, get_router_values_from), dim=-1
                ).T,
            )
        elif get_gate_fun is not None:
            return None, get_gate_fun
        elif get_router_values_from == "weights":
            init = get_init_fun(init_type=init_type, init_scale=init_scale)
            gate = init((self.dmodel, self.n_experts), self.dmodel)
            gate = gate.requires_grad_(False) if self.detach_gate else gate
            return gate, lambda: self.gate
        else:
            raise Exception(
                f"Bad get_router_values_from value: {get_router_values_from}"
            )


class ExpertGating(MoeGating):
    def __init__(
        self,
        topk_fraction: float,
        one_hot_impl: bool = False,
        random_perm: bool = False,
        n_gating_heatmaps: int = 4,
        *args,
        **kwargs,
    ):
        super().__init__(*args, **kwargs)
        self.topk_fraction = topk_fraction
        self.one_hot_impl = one_hot_impl
        self.random_perm = random_perm
        self.n_gating_heatmaps = n_gating_heatmaps
        assert (
            not one_hot_impl or self.group_by_batch
        ), "Not implemented, would require a lot of memory"

    def forward(self, x: torch.Tensor, batch_size: int, seq_len: int):
        # expert embedding
        gate_out = self.calculate_gate(x, batch_size, seq_len)

        topk = round(self.topk_fraction * gate_out.shape[1])
        assert topk > 0, "topk is 0, increase topk_fraction or batch_size"

        # choose topk tokens for each expert
        with measure_time(self, "topk"):
            topk_indices, topk_values = self.calculate_topk(gate_out, topk)

        if self.group_by_batch and not self.one_hot_impl:
            with measure_time(self, "indexing_change"):
                topk *= seq_len
                # change indexing to recall to batch_size x seq_len
                row_number = torch.arange(seq_len).to(topk_indices.device)
                topk_indices = topk_indices * seq_len + row_number
                topk_indices = topk_indices.reshape(self.n_experts, topk)
                topk_values = topk_values.reshape(self.n_experts, topk)
        elif self.group_by_batch:
            topk *= seq_len

        # cache values for logging
        self.update_cache_for_logging("gate_softmax_topk_vals", topk_values)
        self.update_cache_for_logging("topk_indices", topk_indices)
        self.update_cache_for_logging("n_tokens", torch.Tensor([batch_size * seq_len]))

        # Randomly permute tokens for experts if random_perm is True
        # Note this is not total randomness, since topk values are already chosen
        if self.random_perm:
            topk_values = topk_values.flatten()[
                torch.randperm(self.n_experts * topk)
            ].reshape((self.n_experts, topk))

        return topk, topk_indices, topk_values

    def log_heavy(self):
        if "topk_indices" not in self.logging_cache:
            return {}

        # calculate indexes choose counts
        chosen_indexes = self.logging_cache["topk_indices"].flatten()
        chosen_indexes = torch.cat(
            (
                chosen_indexes,
                torch.Tensor([self.logging_cache["n_tokens"] - 1]).type(
                    chosen_indexes.type()
                ),
            )
        )  # make sure bincount takes into account the whole range of indexes
        indexes_choose_counts = chosen_indexes.bincount()

        uf_gate_out = (
            {
                f"gating_heatmap_{i}": make_heatmap(
                    self.logging_cache["unflatten_gate_out"], i
                )
                for i in range(min(self.n_gating_heatmaps, self.n_experts))
            }
            if "unflatten_gate_out" in self.logging_cache
            else {}
        )
        return {
            "gate_softmax_topk_vals": make_histogram(
                self.logging_cache["gate_softmax_topk_vals"].flatten()
            ),
            "gate_softmax_all_values": make_histogram(
                self.logging_cache["gate_softmax_all_values"].flatten()
            ),
            "indexes_choose_counts": make_histogram(indexes_choose_counts),
            **uf_gate_out,
        }


class TokenGating(MoeGating):
    def __init__(
        self,
        dmodel: int,
        n_experts: int,
        capacity_factor: float,
        load_balancing_loss_weight: float,
        routing_top_k: int = 1,
        use_einsum: bool = False,
        **kwargs,
    ):
        super().__init__(
            dmodel=dmodel,
            n_experts=n_experts,
            group_by_batch=False,
            softmax_ungrouped=False,
            softmax_over="experts",
            use_torch_bmm=not use_einsum,
            **kwargs,
        )

        self.capacity_factor = capacity_factor
        self.load_balancing_loss_weight = load_balancing_loss_weight
        self.use_einsum = use_einsum
        self.routing_top_k = routing_top_k

    def forward(self, x: torch.Tensor):
        # x is (batch, seq_len, dmodel)
        batch_size, seq_len, _ = x.shape
        n_tokens = batch_size * seq_len
        capacity = min(
            int(self.capacity_factor * n_tokens * self.routing_top_k / self.n_experts),
            n_tokens,
        )
        self.update_cache_for_logging("n_tokens", torch.Tensor([n_tokens]))

        gate_out = self.calculate_gate(x, batch_size, seq_len).T
        assert gate_out.shape == (n_tokens, self.n_experts)

        with measure_time(self, "choose_expert"):
            expert_index, expert_gate = self.calculate_topk(
                gate_out, self.routing_top_k
            )

        self.update_cache_for_logging("gate_softmax_values", expert_gate)
        self.update_cache_for_logging("max_indices", expert_index)

        return self.apply_capacity(capacity, expert_index, gate_out, n_tokens)

    def calculate_balancing_loss(self, gate_out, expert_mask):
        with measure_time(self, "calculate aux loss"):
            tokens_per_expert = expert_mask.sum(dim=0, dtype=gate_out.dtype)
            load_balancing_loss = calculate_load_balancing_loss(
                self.load_balancing_loss_weight,
                gate_out,
                tokens_per_expert,
                use_einsum=self.use_einsum,
            )
        if "load_balancing_losses" not in self.forward_pass_cache:
            self.forward_pass_cache["load_balancing_losses"] = [load_balancing_loss]
        else:
            self.forward_pass_cache["load_balancing_losses"].append(load_balancing_loss)
        self.update_cache_for_logging("tokens_per_expert", tokens_per_expert)
        self.update_cache_for_logging("load_balancing_loss", load_balancing_loss)

    def apply_capacity(self, capacity, expert_index, gate_out, n_tokens):
        # create a mask telling if a token is assigned to an expert
        with measure_time(self, "create_expert_mask"):
            expanded_expert_mask = F.one_hot(expert_index, num_classes=self.n_experts)
            assert expanded_expert_mask.shape == (
                n_tokens,
                self.routing_top_k,
                self.n_experts,
            )
            expert_mask = expanded_expert_mask.sum(dim=1)
            assert expert_mask.shape == (n_tokens, self.n_experts)

        # now apply fixed capacity: for a given expert we can have only capacity tokens
        with measure_time(self, "experts_lists"):
            (
                top_tokens_per_expert_values,
                top_tokens_per_expert_indices,
            ) = expert_mask.topk(k=capacity, dim=0)

        self.log_dropped_tokens(
            top_tokens_per_expert_values,
            top_tokens_per_expert_indices,
            expert_mask,
            n_tokens,
        )
        # from a list of finally chosen tokens, create a mask with their respective values
        expert_values = (
            torch.gather(gate_out, 0, top_tokens_per_expert_indices)
            * top_tokens_per_expert_values
        )
        self.calculate_balancing_loss(gate_out, expert_mask)
        return top_tokens_per_expert_indices, expert_values

    def log_dropped_tokens(
        self,
        top_tokens_per_expert_values,
        top_tokens_per_expert_indices,
        expert_mask,
        n_tokens,
    ):
        # TODO this below is just for logging, we maybe should remove it
        with measure_time(self, "create_truncated_mask"):
            truncated_expert_mask = torch.zeros_like(expert_mask)
            truncated_expert_mask.scatter_(
                dim=0,
                index=top_tokens_per_expert_indices,
                src=top_tokens_per_expert_values,
            )
        n_selected_tokens = truncated_expert_mask.sum().item()
        self.update_cache_for_logging(
            "dropped_tokens_ratio",
            ((n_tokens * self.routing_top_k) - n_selected_tokens)
            / (n_tokens * self.routing_top_k),
        )

    def log_light(self):
        if "dropped_tokens_ratio" not in self.logging_cache or "load_balancing_loss" not in self.logging_cache:
            return {}
        return {
            "dropped_tokens_ratio": self.logging_cache["dropped_tokens_ratio"],
            "load_balancing_loss": self.logging_cache["load_balancing_loss"],
            "z_loss": self.logging_cache["z_loss"],
        }

    def log_heavy(self):
        if "gate_softmax_values" not in self.logging_cache or "tokens_per_expert_counts" not in self.logging_cache:
            return {}
        return {
            "gate_softmax_all_values": make_histogram(
                self.logging_cache["gate_softmax_all_values"].flatten()  # move
            ),
            "tokens_per_expert_counts": make_histogram(
                self.logging_cache["tokens_per_expert"]
            ),
        }


def make_heatmap(tensor, expert_num, **kwargs):
    logits_for_expert = tensor[expert_num]
    batch_size, seq_len = logits_for_expert.shape
    flatten_dist = logits_for_expert.flatten()
    dist_for_expert = torch.softmax(flatten_dist.float(), dim=-1)
    dist_for_expert = dist_for_expert.reshape(batch_size, seq_len)
    return px.imshow(dist_for_expert.detach().cpu().numpy(), **kwargs)<|MERGE_RESOLUTION|>--- conflicted
+++ resolved
@@ -30,11 +30,8 @@
         softmax_ungrouped: bool = False,
         softmax_over: Literal["tokens", "experts"] = "tokens",
         use_torch_bmm: bool = False,
-<<<<<<< HEAD
         get_gate_fun=None,
-=======
         zloss_weight: float = 0.0,
->>>>>>> f4d53640
         **kwargs,
     ):
         super().__init__()
