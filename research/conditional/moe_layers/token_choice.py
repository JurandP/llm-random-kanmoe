from typing import Optional
import torch

from lizrd.core.misc import (
    LoggingLayer,
    time_measured,
)
from research.conditional.moe_layers.moe_gating import TokenGating


class TokenChoiceFF(LoggingLayer):
    def __init__(
        self,
        dmodel: int,
        n_experts: int,
        capacity_factor: float,
        load_balancing_loss_weight: float,
        init_type: str,
        init_scale: float,
        expert_inner_function: LoggingLayer,
        zloss_weight: float = 0,
        routing_top_k: int = 1,
        use_einsum: bool = False,
        get_router_values_from: str = "weights",
        moe_values_exp: Optional[int] = 1,
        detach_gate: bool = False,
        get_gate_fun=None,
        **_,
    ):
        """
        Args:
            dmodel: dimension of the input
            doutput: dimension of the output (default: dmodel)
            n_experts: number of experts
            expert_size: size of each expert
            capacity_factor: scalar that determines how many tokens can be assigned to each expert
            load_balancing_loss_weight: weight of the auxillary loss
            expert_logic: expert logic layer, takes input of shape (n_experts, capacity, dmodel) and returns output of shape (n_experts, capacity, dmodel)
        """
        super().__init__()
        self.dmodel = dmodel
        self.n_experts = n_experts
        self.expert_inner_function = expert_inner_function
        self.doutput = self.expert_inner_function.doutput
        self.gating = TokenGating(
            dmodel=dmodel,
            n_experts=n_experts,
            capacity_factor=capacity_factor,
            load_balancing_loss_weight=load_balancing_loss_weight,
            init_type=init_type,
            init_scale=init_scale,
            routing_top_k=routing_top_k,
            use_einsum=use_einsum,
            get_router_values_from=get_router_values_from,
            detach_gate=detach_gate,
            expert_inner_function=self.expert_inner_function,
            moe_values_exp=moe_values_exp,
<<<<<<< HEAD
            get_gate_fun=get_gate_fun
=======
            zloss_weight=zloss_weight,
>>>>>>> f4d53640
        )

    @time_measured("assign_tokens_to_input")
    def extract(self, x, token_indicies):
        capacity = token_indicies.shape[0]
        token_indicies = token_indicies.T.reshape(self.n_experts * capacity)
        experts_input = x[token_indicies, :]
        experts_input = experts_input.reshape(self.n_experts, capacity, self.dmodel)
        return experts_input

    @time_measured("assign_tokens_to_output")
    def merge(
        self,
        experts_output,
        token_expert_values,
        token_expert_indices,
        batch_size,
        seq_len,
        x,
    ):
        output = torch.zeros(
            batch_size * seq_len,
            self.doutput,
            dtype=x.dtype,
            layout=x.layout,
            device=x.device,
        )
        experts_output *= token_expert_values.T.unsqueeze(-1)
        output.index_add_(
            dim=0,
            index=token_expert_indices.T.flatten(),
            source=experts_output.reshape(
                self.n_experts * experts_output.shape[1], self.doutput
            ),
        )
        output = output.reshape(batch_size, seq_len, self.doutput)
        return output

    def forward(self, x: torch.Tensor):
        batch_size, seq_len, _ = x.shape

        token_expert_indices, token_expert_values = self.gating(x)

        x = x.flatten(start_dim=0, end_dim=1)
        experts_input = self.extract(x, token_expert_indices)
        experts_output = self.expert_inner_function(experts_input).to(x.dtype)
        output = self.merge(
            experts_output,
            token_expert_values,
            token_expert_indices,
            batch_size,
            seq_len,
            x,
        )
        return output<|MERGE_RESOLUTION|>--- conflicted
+++ resolved
@@ -55,11 +55,8 @@
             detach_gate=detach_gate,
             expert_inner_function=self.expert_inner_function,
             moe_values_exp=moe_values_exp,
-<<<<<<< HEAD
-            get_gate_fun=get_gate_fun
-=======
+            get_gate_fun=get_gate_fun,
             zloss_weight=zloss_weight,
->>>>>>> f4d53640
         )
 
     @time_measured("assign_tokens_to_input")
