# Copyright (c) 2023, Tri Dao, Albert Gu.

import math

import torch
import torch.nn as nn
import torch.nn.functional as F
from lizrd.support.logging import make_histogram

from fancy_einsum import einsum
from lizrd.train import checkpointing

from einops import rearrange, repeat

from lizrd.core.initialization import get_init_weight

from research.conditional.moe_layers.token_choice import (
    calculate_load_balancing_loss,
)
from research.conditional.utils.layer_manager import measure_time, LoggingLayer

try:
    from causal_conv1d import causal_conv1d_fn
except ImportError:
    causal_conv1d_fn

try:
    from mamba_ssm.ops.selective_scan_interface import selective_scan_fn
except ImportError:
    selective_scan_fn = None


MAMBA_MODULES_ORDER = ["input", "gate", "output"]


class TokenChoiceSeparateRouter(LoggingLayer):
    def __init__(
        self,
        dinput: int,
        n_experts: int,
        capacity_factor: float,
        load_balancing_loss_weight: float,
        init_type: str,
        init_scale: float,
        routing_top_k: int = 1,
        use_einsum: bool = False,
    ):
        super().__init__()

        self.n_experts = n_experts
        self.capacity_factor = capacity_factor
        self.load_balancing_loss_weight = load_balancing_loss_weight
        self.use_einsum = use_einsum
        self.dinput = dinput
        self.routing_top_k = routing_top_k
        self._checkpointed_expert_index = None
        self._checkpointed_top_tokens_per_expert_indices = None

        if routing_top_k != 1:
            ValueError("vectorize and routing_top_k != 1 are incompatible")

        self.gate = nn.Parameter(
            get_init_weight(
                shape=(dinput, n_experts),
                fan_in=dinput,
                init_type=init_type,
                scale=init_scale,
            )
        )

    def forward(
        self, x: torch.Tensor
    ) -> tuple[torch.Tensor, torch.Tensor, torch.Tensor, int]:
        batch_size, seq_len, _ = x.shape
        n_tokens = batch_size * seq_len
        self.update_cache_for_logging("n_tokens", torch.Tensor([n_tokens]))

        x = x.reshape((n_tokens, self.dinput))

        with measure_time(self, "expert_embedding"):
            if self.use_einsum:
                gate_out = einsum(
                    "n_tokens dmodel, dmodel n_experts -> n_tokens n_experts",
                    x,
                    self.gate,
                )
            else:
                gate_out = torch.matmul(x, self.gate)

        assert gate_out.shape == (n_tokens, self.n_experts)
        capacity = int(
            self.capacity_factor * n_tokens * self.routing_top_k / self.n_experts
        )

        capacity = min(capacity, n_tokens)
        if self.n_experts == 1:
            assert capacity == n_tokens

        # perform softmax over experts for each token
        with measure_time(self, "softmax"):
            gate_out = torch.softmax(gate_out, dim=1)

        self.update_cache_for_logging("gate_softmax_all_values", gate_out)

        with measure_time(self, "choose_expert"):
            expert_gate, expert_index = self.choose_expert(gate_out)

        with measure_time(self, "create_expert_mask"):
            expanded_expert_mask = F.one_hot(expert_index, num_classes=self.n_experts)
            assert expanded_expert_mask.shape == (
                n_tokens,
                self.routing_top_k,
                self.n_experts,
            )
            expert_mask = expanded_expert_mask.sum(dim=1)
            assert expert_mask.shape == (n_tokens, self.n_experts)

        with measure_time(self, "experts_lists"):
            (
                top_tokens_per_expert_values,
                top_tokens_per_expert_indices,
            ) = expert_mask.topk(k=capacity, dim=0)
        with measure_time(self, "create_truncated_mask"):
            truncated_expert_mask = torch.zeros_like(expert_mask)
            truncated_expert_mask.scatter_(
                dim=0,
                index=top_tokens_per_expert_indices,
                src=top_tokens_per_expert_values,
            )

        n_selected_tokens = truncated_expert_mask.sum().item()

        self.update_cache_for_logging(
            "dropped_tokens_ratio",
            ((n_tokens * self.routing_top_k) - n_selected_tokens)
            / (n_tokens * self.routing_top_k),
        )

        with measure_time(self, "calculate aux loss"):
            tokens_per_expert = expert_mask.sum(dim=0, dtype=gate_out.dtype)
            load_balancing_loss = calculate_load_balancing_loss(
                self.load_balancing_loss_weight,
                gate_out,
                tokens_per_expert,
                use_einsum=self.use_einsum,
            )

        if "load_balancing_losses" not in self.forward_pass_cache:
            self.forward_pass_cache["load_balancing_losses"] = [load_balancing_loss]
        else:
            self.forward_pass_cache["load_balancing_losses"].append(load_balancing_loss)

        self.update_cache_for_logging("gate_softmax_values", expert_gate)
        self.update_cache_for_logging("max_indices", expert_index)
        self.update_cache_for_logging("tokens_per_expert", tokens_per_expert)
        self.update_cache_for_logging("load_balancing_loss", load_balancing_loss)

        masked_expert_gate = gate_out * truncated_expert_mask

        return (
            top_tokens_per_expert_values,
            top_tokens_per_expert_indices,
            masked_expert_gate,
            capacity,
        )

    def choose_tokens(self, expert_mask, capacity) -> tuple[torch.Tensor, torch.Tensor]:
        checkpointing_enabled = (
            checkpointing.is_in_first_forward() or checkpointing.is_in_second_forward()
        )
        if checkpointing_enabled:
            if checkpointing.is_in_first_forward():
                with torch.no_grad():
                    (
                        _,
                        top_tokens_per_expert_indices,
                    ) = expert_mask.topk(k=capacity, dim=0)
                    self._checkpointed_top_tokens_per_expert_indices = (
                        top_tokens_per_expert_indices
                    )

            if checkpointing.is_in_second_forward():
                with torch.no_grad():
                    top_tokens_per_expert_indices = (
                        self._checkpointed_top_tokens_per_expert_indices
                    )

            assert isinstance(top_tokens_per_expert_indices, torch.Tensor)
            top_tokens_per_expert_values = torch.gather(
                expert_mask,
                dim=1,
                index=top_tokens_per_expert_indices,
            )
        else:
            (
                top_tokens_per_expert_values,
                top_tokens_per_expert_indices,
            ) = expert_mask.topk(k=capacity, dim=0)
        return top_tokens_per_expert_values, top_tokens_per_expert_indices

    def choose_expert(self, gate_out) -> tuple[torch.Tensor, torch.Tensor]:
        checkpointing_enabled = (
            checkpointing.is_in_first_forward() or checkpointing.is_in_second_forward()
        )
        if checkpointing_enabled:
            if checkpointing.is_in_first_forward():
                with torch.no_grad():
                    _, expert_index = torch.topk(gate_out, k=self.routing_top_k, dim=1)
                    self._checkpointed_expert_index = expert_index

            if checkpointing.is_in_second_forward():
                with torch.no_grad():
                    expert_index = self._checkpointed_expert_index

            assert isinstance(expert_index, torch.Tensor)
            expert_gate = torch.gather(gate_out, dim=1, index=expert_index)
        else:
            expert_gate, expert_index = torch.topk(
                gate_out, k=self.routing_top_k, dim=1
            )
        return expert_gate, expert_index

    def log_light(self):
        return {
            "dropped_tokens_ratio": self.logging_cache["dropped_tokens_ratio"],
            "load_balancing_loss": self.logging_cache["load_balancing_loss"],
        }

    def log_heavy(self):
        return {
            "gate_softmax_all_values": make_histogram(
                self.logging_cache["gate_softmax_all_values"].flatten()  # move
            ),
            "tokens_per_expert_counts": make_histogram(
                self.logging_cache["tokens_per_expert"]
            ),
        }

    def route(
        self,
        x: torch.Tensor,
        top_tokens_per_expert_values: torch.Tensor,
        top_tokens_per_expert_indices: torch.Tensor,
        masked_expert_gate: torch.Tensor,
        capacity: int,
    ) -> tuple[torch.Tensor, torch.Tensor, torch.Tensor, torch.Tensor]:
        batch_size, seq_len, din = x.shape
        x = x.reshape(batch_size * seq_len, din)
        with measure_time(self, "assign_tokens_to_input"):
            experts_input = x[
                top_tokens_per_expert_indices.T.reshape((self.n_experts * capacity,)),
                :,
            ] * top_tokens_per_expert_values.T.reshape((self.n_experts * capacity, 1))
            experts_input = experts_input.reshape(self.n_experts, capacity, din)
        dropped_tokens_mask = masked_expert_gate.sum(dim=1) == 0
        dropped_tokens = x[dropped_tokens_mask]
        if self.n_experts == 1:
            assert dropped_tokens_mask.sum() == 0
        return (
            experts_input.to(x.dtype),
            top_tokens_per_expert_indices,
            dropped_tokens_mask,
<<<<<<< HEAD
            dropped_tokens,
=======
            dropped_tokens.to(x.dtype),
            masked_expert_gate,
>>>>>>> c3577e2f
        )


class MambaRouter(LoggingLayer):
    def __init__(
        self,
        dinput: int,
        capacity_factor: float,
        load_balancing_loss_weight: float,
        n_experts: int,
        expert_modules: list[str],
        init_type: str,
        init_scale: float,
    ):
        """
        Initializes the MambaTokenChoice module.

        Args:
            dinput (int): The input dimension.
            capacity_factor (float): The capacity factor for routing.
            load_balancing_loss_weight (float): The weight for load balancing loss.
            n_experts_per_group (list[int]): The number of experts per group.
            routing_groups (list[list[str]]): The routing groups.
            init_type (str): The initialization type.
            init_scale (float): The initialization scale.
        """
        super().__init__()

        self.dinput = dinput
        self.n_experts = n_experts
        self.capacity_factor = capacity_factor
        self.load_balancing_loss_weight = load_balancing_loss_weight
        self.expert_modules = expert_modules
        self.router = TokenChoiceSeparateRouter(
            dinput=dinput,
            n_experts=n_experts,
            capacity_factor=capacity_factor,
            load_balancing_loss_weight=load_balancing_loss_weight,
            init_type=init_type,
            init_scale=init_scale,
        )
        self.dropped_tokens_scale = nn.Parameter(torch.tensor(1 / n_experts))

    def make_routing_params(self, x: torch.Tensor):
        """
        Generates routing parameters.

        Args:
            x (torch.Tensor): Input tensor.

        Returns:
            torch.Tensor: Routing parameters.
        """
        return self.router(x)

    def maybe_route(
        self, x: torch.Tensor, module: str, params: tuple
    ) -> tuple[torch.Tensor, torch.Tensor, torch.Tensor, torch.Tensor]:
        """
        Routes the input tensor `x` to the appropriate router based on the given `module` and `params`.
        The should be generated by `make_routing_params_for_module`.

        Args:
            x (torch.Tensor): The input tensor to be routed.
            module (str): The module name to be used for routing.
            params (tuple): The parameters to be passed to the router.

        Returns:
            tuple[torch.Tensor, torch.Tensor, torch.Tensor]: A tuple containing the routed tensors.

        Raises:
            ValueError: If the specified `module` is not found in any of the routing groups.
        """
        if module not in self.expert_modules:
            return (x,)
        return self.router.route(x, *params)

    def scale_by_masked_expert_gate(
        self, x: torch.Tensor, masked_expert_gate: torch.Tensor
    ):
        if self.n_experts == 1 or len(self.expert_modules) == 0:
            return x
        batch_size, seq_len, din = x.shape
        dropped_tokens_mask = masked_expert_gate.sum(dim=1) == 0
        x = x.reshape(batch_size * seq_len, din)
        x = x * masked_expert_gate.sum(dim=1, keepdim=True)
        x[dropped_tokens_mask] *= self.dropped_tokens_scale


class MambaTokenChoiceFunction(LoggingLayer):
    def __init__(
        self,
        n_experts,
        seq_len,
        doutput,
    ):
        super().__init__()
        self.n_experts = n_experts
        self.seq_len = seq_len
        self.doutput = doutput
        assert self.n_experts > 1

    def forward(
        self,
        expert_inputs,
        top_tokens_per_expert_indices,
        dropped_tokens_mask,
        dropped_tokens,
    ) -> torch.Tensor:
        experts_output, dropped_tokens_output = self._inner_forward(
            expert_inputs, dropped_tokens
        )
        experts_output = experts_output.to(expert_inputs.dtype)
        dropped_tokens_output = dropped_tokens_output.to(expert_inputs.dtype)

        num_tokens = dropped_tokens_mask.shape[0]
        doutput = experts_output.shape[-1]
        assert doutput == self.doutput
        output = torch.zeros(
            num_tokens,
            doutput,
            device=experts_output.device,
            dtype=experts_output.dtype,
        )

        with measure_time(self, "assign_tokens_to_output"):
            output.index_add_(
                dim=0,
                index=top_tokens_per_expert_indices.T.flatten(),
                source=experts_output.reshape(
                    self.n_experts * experts_output.shape[1], doutput
                ),
            )
        output[dropped_tokens_mask] = dropped_tokens_output
        output = output.reshape(-1, self.seq_len, doutput)
        return output

    def _inner_forward(
        self,
        expert_inputs,
        dropped_tokens,
    ):
        raise NotImplementedError()


class LinearExpertsMamba(MambaTokenChoiceFunction):
    def __init__(self, seq_len, dinput, doutput, n_experts, init_type, init_scale):
        super().__init__(n_experts, seq_len=seq_len, doutput=doutput)
        self.dinput = dinput
        self.lin_experts = nn.Parameter(
            get_init_weight(
                shape=(n_experts, dinput, doutput),
                fan_in=dinput,
                init_type=init_type,
                scale=init_scale,
            )
        )

        self.lin_dropped = nn.Parameter(
            get_init_weight(
                shape=(dinput, doutput),
                fan_in=dinput,
                init_type=init_type,
                scale=init_scale,
            )
        )

    def _inner_forward(self, expert_inputs, dropped_tokens):
        (n_experts, capacity, dinput) = expert_inputs.shape
        assert n_experts == self.n_experts
        assert dinput == self.dinput
        n_dropped_tokens = dropped_tokens.shape[0]

        with measure_time(self, "process_by_experts"):
            experts_output = torch.matmul(expert_inputs, self.lin_experts)

        with measure_time(self, "process_dropped"):
            dropped_output = torch.matmul(dropped_tokens, self.lin_dropped)

        assert experts_output.shape == (n_experts, capacity, self.doutput)
        assert dropped_output.shape == (n_dropped_tokens, self.doutput)

        return experts_output, dropped_output


class MambaTokenChoice(LoggingLayer):
    def __init__(
        self,
        d_model,
        input_module: MambaTokenChoiceFunction,
        gate_module: MambaTokenChoiceFunction,
        output_module: MambaTokenChoiceFunction,
        router: MambaRouter,
        d_state=16,
        d_conv=4,
        expand=2,
        dt_rank="auto",
        dt_min=0.001,
        dt_max=0.1,
        dt_init="random",
        dt_scale=1.0,
        dt_init_floor=1e-4,
        conv_bias=True,
        layer_idx=None,
        device=None,
        dtype=None,
    ):
        factory_kwargs = {"device": device, "dtype": dtype}
        super().__init__()
        self.d_model = d_model
        self.d_state = d_state
        self.d_conv = d_conv
        self.expand = expand
        self.d_inner = int(self.expand * self.d_model)
        self.dt_rank = math.ceil(self.d_model / 16) if dt_rank == "auto" else dt_rank
        self.use_fast_path = False
        self.layer_idx = layer_idx

        self.input_module = input_module
        self.gate_module = gate_module
        self.output_module = output_module

        self.router = router

        self.conv1d = nn.Conv1d(
            in_channels=self.d_inner,
            out_channels=self.d_inner,
            bias=conv_bias,
            kernel_size=d_conv,
            groups=self.d_inner,
            padding=d_conv - 1,
            **factory_kwargs,
        )

        self.activation = "silu"
        self.act = nn.SiLU()

        self.x_proj = nn.Linear(
            self.d_inner, self.dt_rank + self.d_state * 2, bias=False, **factory_kwargs
        )
        self.dt_proj = nn.Linear(
            self.dt_rank, self.d_inner, bias=True, **factory_kwargs
        )

        # Initialize special dt projection to preserve variance at initialization
        dt_init_std = self.dt_rank**-0.5 * dt_scale
        if dt_init == "constant":
            nn.init.constant_(self.dt_proj.weight, dt_init_std)
        elif dt_init == "random":
            nn.init.uniform_(self.dt_proj.weight, -dt_init_std, dt_init_std)
        else:
            raise NotImplementedError

        # Initialize dt bias so that F.softplus(dt_bias) is between dt_min and dt_max
        dt = torch.exp(
            torch.rand(self.d_inner, **factory_kwargs)
            * (math.log(dt_max) - math.log(dt_min))
            + math.log(dt_min)
        ).clamp(min=dt_init_floor)
        # Inverse of softplus: https://github.com/pytorch/pytorch/issues/72759
        inv_dt = dt + torch.log(-torch.expm1(-dt))
        with torch.no_grad():
            self.dt_proj.bias.copy_(inv_dt)
        # Our initialization would set all Linear.bias to zero, need to mark this one as _no_reinit
        self.dt_proj.bias._no_reinit = True

        # S4D real initialization
        A = repeat(
            torch.arange(1, self.d_state + 1, dtype=torch.float32, device=device),
            "n -> d n",
            d=self.d_inner,
        ).contiguous()
        A_log = torch.log(A)  # Keep A_log in fp32
        self.A_log = nn.Parameter(A_log)
        self.A_log._no_weight_decay = True

        # D "skip" parameter
        self.D = nn.Parameter(torch.ones(self.d_inner, device=device))  # Keep in fp32
        self.D._no_weight_decay = True

    def forward(self, hidden_states):
        """
        hidden_states: (B, L, D)
        Returns: same shape as hidden_states
        """

        batch, seqlen, dim = hidden_states.shape
<<<<<<< HEAD
        routing_params = self.router.make_routing_params(hidden_states)
=======
        router_input = self.router.make_routing_params_for_module(
            hidden_states, "input"
        )
        router_gate = self.router.make_routing_params_for_module(hidden_states, "gate")
        router_output = self.router.make_routing_params_for_module(
            hidden_states, "output"
        )
>>>>>>> c3577e2f

        x = self.input_module(
            *self.router.maybe_route(hidden_states, "input", routing_params)
        )
        x = rearrange(x, "b l d -> b d l")
        z = self.gate_module(
            *self.router.maybe_route(hidden_states, "gate", routing_params)
        )  # (B L D) -> (B L D)
        z = rearrange(z, "b l d -> b d l")
        A = -torch.exp(self.A_log.float())  # (d_inner, d_state)
        # In the backward pass we write dx and dz next to each other to avoid torch.cat

        # Compute short convolution
        if causal_conv1d_fn is None:
            x = self.act(self.conv1d(x)[..., :seqlen])
        else:
            assert self.activation in ["silu", "swish"]
            x = causal_conv1d_fn(
                x,
                rearrange(self.conv1d.weight, "d 1 w -> d w"),
                self.conv1d.bias,
                self.activation,
            )

        # We're careful here about the layout, to avoid extra transposes.
        # We want dt to have d as the slowest moving dimension
        # and L as the fastest moving dimension, since those are what the ssm_scan kernel expects.
        x_dbl = self.x_proj(rearrange(x, "b d l -> (b l) d"))  # (bl d)
        dt, B, C = torch.split(
            x_dbl, [self.dt_rank, self.d_state, self.d_state], dim=-1
        )
        dt = self.dt_proj.weight @ dt.t()
        dt = rearrange(dt, "d (b l) -> b d l", l=seqlen)
        B = rearrange(B, "(b l) dstate -> b dstate l", l=seqlen).contiguous()
        C = rearrange(C, "(b l) dstate -> b dstate l", l=seqlen).contiguous()
        x = x.to(dt.dtype)
        z = z.to(dt.dtype)
        print("x", x.dtype)
        assert self.activation in ["silu", "swish"]
        y = selective_scan_fn(
            x,
            dt,
            A,
            B,
            C,
            self.D.float(),
            z=z,
            delta_bias=self.dt_proj.bias.float(),
            delta_softplus=True,
            return_last_state=False,
        )
        y = rearrange(y, "b d l -> b l d")
        out = self.output_module(*self.router.maybe_route(y, "output", routing_params))
        out = self.router.scale_by_masked_expert_gate(out, routing_params[2])
        assert out.shape == (batch, seqlen, dim)

        return out<|MERGE_RESOLUTION|>--- conflicted
+++ resolved
@@ -260,12 +260,8 @@
             experts_input.to(x.dtype),
             top_tokens_per_expert_indices,
             dropped_tokens_mask,
-<<<<<<< HEAD
-            dropped_tokens,
-=======
             dropped_tokens.to(x.dtype),
             masked_expert_gate,
->>>>>>> c3577e2f
         )
 
 
@@ -553,17 +549,7 @@
         """
 
         batch, seqlen, dim = hidden_states.shape
-<<<<<<< HEAD
         routing_params = self.router.make_routing_params(hidden_states)
-=======
-        router_input = self.router.make_routing_params_for_module(
-            hidden_states, "input"
-        )
-        router_gate = self.router.make_routing_params_for_module(hidden_states, "gate")
-        router_output = self.router.make_routing_params_for_module(
-            hidden_states, "output"
-        )
->>>>>>> c3577e2f
 
         x = self.input_module(
             *self.router.maybe_route(hidden_states, "input", routing_params)
@@ -601,7 +587,6 @@
         C = rearrange(C, "(b l) dstate -> b dstate l", l=seqlen).contiguous()
         x = x.to(dt.dtype)
         z = z.to(dt.dtype)
-        print("x", x.dtype)
         assert self.activation in ["silu", "swish"]
         y = selective_scan_fn(
             x,
