--- conflicted
+++ resolved
@@ -5,13 +5,7 @@
 from fancy_einsum import einsum
 from torch.nn import LayerNorm
 
-<<<<<<< HEAD
-from research.conditional.utils.layer_manager import LoggingLayer
-from research.conditional.utils.layer_manager import measure_time, time_measured
-=======
-from lizrd.core.initialization import get_init_fun
 from lizrd.core.misc import LoggingLayer, measure_time, time_measured
->>>>>>> e92f8ae0
 from research.conditional.moe_layers.moe_gating import ExpertGating
 
 
@@ -33,13 +27,10 @@
         group_size: int = 1,
         use_torch_bmm: bool = False,
         use_layer_norm: bool = True,
-<<<<<<< HEAD
         get_router_values_from: str = "weights",
         moe_values_exp: Optional[int] = 1,
         detach_gate: bool = False,
-=======
         **_,
->>>>>>> e92f8ae0
     ):
         """
         Args:
@@ -58,16 +49,6 @@
         self.expert_inner_function = expert_inner_function
         self.doutput = self.expert_inner_function.doutput
 
-<<<<<<< HEAD
-        assert (
-            not self.one_hot_impl or self.group_by_batch
-        ), "Not implemented, would require a lot of memory"
-        assert not self.softmax_ungrouped or self.group_by_batch
-=======
-        init = get_init_fun(init_type=init_type, init_scale=init_scale)
-        gate = init((dmodel, n_experts), dmodel)
->>>>>>> e92f8ae0
-
         self.ln = self.measure(LayerNorm(self.doutput), "layer_norm", use_layer_norm)
 
         if use_torch_bmm:
@@ -85,14 +66,10 @@
             topk_fraction=topk_fraction,
             one_hot_impl=one_hot_impl,
             use_torch_bmm=use_torch_bmm,
-<<<<<<< HEAD
-=======
-            gate=gate,
             group_by_batch=group_by_batch,
             softmax_ungrouped=softmax_ungrouped,
             softmax_over=softmax_over,
             random_perm=random_perm,
->>>>>>> e92f8ae0
             n_gating_heatmaps=n_gating_heatmaps,
             dmodel=dmodel,
             get_router_values_from=get_router_values_from,
