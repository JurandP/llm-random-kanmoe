from typing import Literal, Optional
import plotly.express as px
import torch
import torch.nn.functional as F
from fancy_einsum import einsum
from torch.nn import LayerNorm

from lizrd.core.misc import LoggingLayer, measure_time, time_measured
from research.conditional.moe_layers.moe_gating import ExpertGating


class ExpertChoiceFF(LoggingLayer):
    def __init__(
        self,
        dmodel: int,
        n_experts: int,
        topk_fraction: float,
        init_type: Literal["kaiming_uniform", "truncated_normal"],
        init_scale: float,
        expert_inner_function: LoggingLayer,
        random_perm: bool = False,
        group_by_batch: bool = False,
        one_hot_impl: bool = False,
        softmax_ungrouped: bool = False,
        softmax_over: Literal["tokens", "experts"] = "tokens",
        n_gating_heatmaps: int = 4,
        group_size: int = 1,
        use_torch_bmm: bool = False,
        use_layer_norm: bool = True,
        get_router_values_from: str = "weights",
        moe_values_exp: Optional[int] = 1,
        detach_gate: bool = False,
<<<<<<< HEAD
        get_gate_fun=None,
=======
        zloss_weight: float = 0.0,
>>>>>>> f4d53640
        **_,
    ):
        """
        Args:
            dmodel: dimension of the input
            n_experts: number of experts
            topk_fraction: fraction of tokens that will be chosen for each expert
            random_perm: randomly permute tokens for experts (ablation). Note that
                network can still learn which tokens to choose,
                but not which expert to choose for token
        """
        super().__init__()

        self.dmodel = dmodel
        self.n_experts = n_experts
        self.group_size = group_size
        self.expert_inner_function = expert_inner_function
        self.doutput = self.expert_inner_function.doutput

        self.ln = self.measure(LayerNorm(self.doutput), "layer_norm", use_layer_norm)

        if use_torch_bmm:
            self.extract = self.extract_bmm
            self.merge = self.merge_bmm
        elif one_hot_impl:
            self.extract = self.extract_einsum
            self.merge = self.merge_einsum
        else:
            self.extract = self.extract_index_select
            self.merge = self.merge_index_select

        self.gating = ExpertGating(
            n_experts=n_experts,
            topk_fraction=topk_fraction,
            one_hot_impl=one_hot_impl,
            use_torch_bmm=use_torch_bmm,
            group_by_batch=group_by_batch,
            softmax_ungrouped=softmax_ungrouped,
            softmax_over=softmax_over,
            random_perm=random_perm,
            n_gating_heatmaps=n_gating_heatmaps,
            dmodel=dmodel,
            get_router_values_from=get_router_values_from,
            init_scale=init_scale,
            init_type=init_type,
            detach_gate=detach_gate,
            expert_inner_function=self.expert_inner_function,
            moe_values_exp=moe_values_exp,
<<<<<<< HEAD
            get_gate_fun=get_gate_fun
=======
            zloss_weight=zloss_weight,
>>>>>>> f4d53640
        )

    def forward(self, x: torch.Tensor):
        # x is (batch, seq_len, dmodel)
        batch_size, seq_len, _ = x.shape
        orig_bs, orig_seq_len = batch_size, seq_len

        if self.group_size > 1:
            assert batch_size % self.group_size == 0
            batch_size, seq_len = (
                self.group_size,
                seq_len * (batch_size // self.group_size),
            )
            x = x.reshape(batch_size, seq_len, self.dmodel)

        topk, topk_indices, topk_values = self.gating(x, batch_size, seq_len)

        x, one_hot = self.extract(x, topk, topk_indices)
        x = self.expert_inner_function(x)
        x = self.merge(x, batch_size, topk, seq_len, topk_values, topk_indices, one_hot)

        x = self.ln(x)

        if self.group_size > 1:
            x = x.reshape(orig_bs, orig_seq_len, self.doutput)

        return x

    # extract implementations

    @time_measured("extract_einsum")
    def extract_einsum(self, x: torch.Tensor, topk, topk_indices: torch.Tensor):
        batch_size, _, _ = x.shape
        one_hot = F.one_hot(topk_indices, num_classes=batch_size).type(x.dtype)
        # one_hot is (n_experts, topk, seq_len, batch_size)
        x = einsum(
            "batch_size seq_len dmodel, n_exp topk seq_len batch_size "
            "-> n_exp topk seq_len dmodel",
            x,
            one_hot,
        )
        x = x.reshape((self.n_experts, topk, self.dmodel))
        return x, one_hot

    def extract_bmm(self, x: torch.Tensor, topk, topk_indices: torch.Tensor):
        batch_size, _, _ = x.shape
        with measure_time(self, "one_hot_instanciate"):
            one_hot = F.one_hot(topk_indices, num_classes=batch_size).type(x.dtype)
        n_exp, topk, seq_len, _ = one_hot.shape

        # BROAD here means that dimension is broadcasted, N means it's copied from left,
        # M means it's copied from right and MUL means it's multiplied
        # maybe we should rewrite it as "fancy_bmm" with similar notation to einsum

        # batch_size seq_len dmodel, n_exp topk seq_len batch_size,
        # x * one_hot (BROAD seq_len, MUL=batch_size, N=dmodel, M=(topk, n_exp))
        # -> seq_len dmodel n_exp topk
        with measure_time(self, "shuffle_preprocess_perm"):
            x = x.permute(1, 2, 0)
            one_hot_perm = one_hot.permute(2, 3, 0, 1).reshape(
                seq_len, batch_size, n_exp * topk
            )
        with measure_time(self, "shuffle_preprocess"):
            x = torch.bmm(x, one_hot_perm).reshape(seq_len, self.dmodel, n_exp, topk)

        with measure_time(self, "lin1_perm"):
            x = x.permute(2, 0, 3, 1).reshape(n_exp, seq_len * topk, self.dmodel)
        return x, one_hot_perm

    def extract_index_select(self, x: torch.Tensor, topk, topk_indices: torch.Tensor):
        batch_size, _, _ = x.shape
        # flatten x s. t. first dimension is tokens instead of batch_size x seq_len
        with measure_time(self, "first_flatten"):
            x = x.flatten(start_dim=0, end_dim=1)
        with measure_time(self, "index_select"):
            x = torch.index_select(x, dim=0, index=topk_indices.flatten())
        with measure_time(self, "reshape"):
            x = x.reshape((self.n_experts, topk, self.dmodel))
        return x, None

    # postprocess implementations

    @time_measured("postprocess_einsum")
    def merge_einsum(
        self, x, batch_size, topk, seq_len, topk_values, topk_indices, one_hot
    ):
        topk_per_batch = topk // seq_len
        x = x.reshape(self.n_experts, topk_per_batch, seq_len, self.doutput)
        return einsum(
            "n_exp topk_per_batch seq_len doutput, n_exp topk_per_batch seq_len, "
            "n_exp topk_per_batch seq_len batch_size "
            "-> batch_size seq_len doutput",
            x,
            topk_values,
            one_hot,
        )

    def merge_bmm(
        self, x, batch_size, topk, seq_len, topk_values, topk_indices, one_hot
    ):
        n_exp = self.n_experts
        _, topk, _ = topk_values.shape
        assert x.shape == (n_exp, seq_len * topk, self.doutput)

        x = x.reshape(n_exp, seq_len, topk, self.doutput)

        # n_exp seq_len topk dmodel, n_exp topk seq_len,
        # x * topk_values -> n_exp seq_len topk dmodel
        with measure_time(self, "gating_weight_mul"):
            x *= topk_values.permute(0, 2, 1).unsqueeze(-1)

        #  n_exp topk seq_len batch_size, n_exp seq_len topk dmodel
        # x * one_hot (BROAD seq_len, MUL=(n_exp, topk), N=batch_size, M=dmodel)
        # -> batch_size seq_len dmodel

        with measure_time(self, "shuffle_postprocess_permute"):
            x = x.permute(1, 0, 2, 3).reshape(seq_len, n_exp * topk, self.doutput)

        with measure_time(self, "shuffle_postprocess"):
            x = torch.bmm(one_hot, x).permute(1, 0, 2)

        assert x.shape == (batch_size, seq_len, self.doutput)
        return x

    def merge_index_select(
        self, x, batch_size, topk, seq_len, topk_values, topk_indices, one_hot
    ):
        # multiply by softmax
        with measure_time(self, "multiply_softmax"):
            x = einsum(
                "n_exp topk doutput, n_exp topk -> n_exp topk doutput", x, topk_values
            )

        # flatten x s. t. first dimension is tokens instead of n_experts x topk
        with measure_time(self, "second_flatten"):
            x = x.flatten(start_dim=0, end_dim=1)

        # add tokens that have been processed by more than one expert
        with measure_time(self, "add_tokens_many_experts"):
            z = (
                torch.zeros((batch_size * seq_len, self.doutput))
                .type(x.type())
                .to(x.device)
            )
            z.index_add_(dim=0, index=topk_indices.flatten().to(int), source=x)

            # reshape to (batch_size, seq_len, doutput)
            x = z.reshape((batch_size, seq_len, self.doutput))
        return x

    # logging

    def log_time(self):
        log = {}
        if "time" in self.logging_cache:
            instr_names = list(self.logging_cache["time"].keys())
            instr_times = list(self.logging_cache["time"].values())
            if "time" in self.gating.logging_cache:
                instr_names += list(self.gating.logging_cache["time"].keys())
                instr_times += list(self.gating.logging_cache["time"].values())
            times_fig = px.bar(x=instr_names, y=instr_times)
            log["time"] = times_fig
        return log<|MERGE_RESOLUTION|>--- conflicted
+++ resolved
@@ -30,11 +30,8 @@
         get_router_values_from: str = "weights",
         moe_values_exp: Optional[int] = 1,
         detach_gate: bool = False,
-<<<<<<< HEAD
         get_gate_fun=None,
-=======
         zloss_weight: float = 0.0,
->>>>>>> f4d53640
         **_,
     ):
         """
@@ -83,11 +80,8 @@
             detach_gate=detach_gate,
             expert_inner_function=self.expert_inner_function,
             moe_values_exp=moe_values_exp,
-<<<<<<< HEAD
-            get_gate_fun=get_gate_fun
-=======
+            get_gate_fun=get_gate_fun,
             zloss_weight=zloss_weight,
->>>>>>> f4d53640
         )
 
     def forward(self, x: torch.Tensor):
