from typing import Literal
import plotly.express as px
import torch
import torch.nn.functional as F
from fancy_einsum import einsum
from torch.nn import LayerNorm

from lizrd.core import nn
from lizrd.core.initialization import get_init_weight
from lizrd.support import ash
from lizrd.support.logging import make_histogram
from research.conditional.utils.layer_manager import LoggingLayer
from research.conditional.utils.layer_manager import measure_time


class ExpertGating(LoggingLayer):
    def __init__(
        self,
        n_experts,
        group_by_batch,
        softmax_ungrouped,
        softmax_over,
        topk_fraction,
        one_hot_impl,
        random_perm,
        use_torch_bmm,
        gate,
    ):
        super().__init__()
        self.n_experts = n_experts
        self.group_by_batch = group_by_batch
        self.softmax_ungrouped = softmax_ungrouped
        self.softmax_over = softmax_over
        self.topk_fraction = topk_fraction
        self.one_hot_impl = one_hot_impl
        self.random_perm = random_perm
        self.use_torch_bmm = use_torch_bmm
        self.gate = gate

    def forward(self, x: torch.Tensor, batch_size: int, seq_len: int):
        # expert embedding
        with measure_time(self, "expert_embedding"):
            if self.use_torch_bmm:
                gate = self.gate.unsqueeze(0).expand(batch_size, -1, -1)
                gate_out = torch.bmm(x, gate).permute(2, 0, 1)
                assert gate_out.shape == (self.n_experts, batch_size, seq_len)
            else:
                gate_out = einsum(
                    "batch_size seq_len dmodel, dmodel n_experts "
                    "-> n_experts batch_size seq_len ",
                    x,
                    self.gate,
                )

        # each expert chooses k within dimension 1
        if not self.group_by_batch and not self.softmax_ungrouped:
            gate_out = gate_out.reshape(self.n_experts, batch_size * seq_len)

        # perform softmax either over tokens for each expert or over experts for each token
        with measure_time(self, "softmax"):
            if self.softmax_over == "tokens":
                gate_out = torch.softmax(gate_out, dim=1)
            elif self.softmax_over == "experts":
                gate_out = torch.softmax(gate_out, dim=0)

        if self.softmax_ungrouped:
            gate_out = gate_out.reshape(self.n_experts, batch_size * seq_len)

        topk = round(self.topk_fraction * gate_out.shape[1])
        assert topk > 0, "topk is 0, increase topk_fraction or batch_size"

        self.update_cache_for_logging("gate_softmax_all_values", gate_out)
        # choose topk tokens for each expert
        with measure_time(self, "topk"):
            topk_values, topk_indices = torch.topk(gate_out, k=topk, dim=1)

        with measure_time(self, "indexing_change"):
            if self.group_by_batch and not self.one_hot_impl:
                topk *= seq_len
                # change indexing to recall to batch_size x seq_len
                row_number = torch.arange(seq_len).to(topk_indices.device)
                topk_indices = topk_indices * seq_len + row_number
                topk_indices = topk_indices.reshape(self.n_experts, topk)
                topk_values = topk_values.reshape(self.n_experts, topk)
            elif self.group_by_batch:
                topk *= seq_len

        # cache values for logging
        self.update_cache_for_logging("gate_softmax_topk_vals", topk_values)
        self.update_cache_for_logging("topk_indices", topk_indices)
        self.update_cache_for_logging("n_tokens", torch.Tensor([batch_size * seq_len]))

        # Randomly permute tokens for experts if random_perm is True
        # Note this is not total randomness, since topk values are already chosen
        if self.random_perm:
            topk_values = topk_values.flatten()[
                torch.randperm(self.n_experts * topk)
            ].reshape((self.n_experts, topk))

        return topk, topk_indices, topk_values


class ExpertChoiceFF(LoggingLayer):
    def __init__(
        self,
        dmodel: int,
        n_experts: int,
        expert_size: int,
        topk_fraction: float,
        init_type: Literal["kaiming_uniform", "truncated_normal"],
        init_scale: float,
        random_perm: bool = False,
        group_by_batch: bool = False,
        one_hot_impl: bool = False,
        softmax_ungrouped: bool = False,
        use_full_einsum: bool = False,
        softmax_over: Literal["tokens", "experts"] = "tokens",
        n_gating_heatmaps: int = 4,
        group_size: int = 1,
        use_torch_bmm: bool = False,
        use_layer_norm: bool = True,
    ):
        """
        Args:
            dmodel: dimension of the input
            n_experts: number of experts
            expert_size: size of each expert
            topk_fraction: fraction of tokens that will be chosen for each expert
            random_perm: randomly permute tokens for experts (ablation). Note that
                network can still learn which tokens to choose,
                but not which expert to choose for token
        """
        super().__init__()

        self.dmodel = dmodel
        self.n_experts = n_experts
        self.expert_size = expert_size
        self.topk_fraction = topk_fraction
        self.random_perm = random_perm
        self.group_by_batch = group_by_batch
        self.one_hot_impl = one_hot_impl
        self.softmax_ungrouped = softmax_ungrouped
        self.n_gating_heatmaps = n_gating_heatmaps
        self.use_full_einsum = use_full_einsum
        self.use_torch_bmm = use_torch_bmm
<<<<<<< HEAD
        self.group_size = group_size
=======
        self.use_layer_norm = use_layer_norm
>>>>>>> 70a1dbc5

        assert (
            not self.one_hot_impl or self.group_by_batch
        ), "Not implemented, would require a lot of memory"
        assert softmax_over in ["tokens", "experts"]
        assert not self.softmax_ungrouped or self.group_by_batch
        assert not self.use_full_einsum or self.one_hot_impl  # Not implemented
        assert not self.use_torch_bmm or not self.use_full_einsum  # Not implemented

        self.lin1_weight = nn.Parameter(
            get_init_weight(
                (n_experts, dmodel, expert_size),
                fan_in=dmodel,
                init_type=init_type,
                scale=init_scale,
            ),
        )
        self.lin2_weight = nn.Parameter(
            get_init_weight(
                (n_experts, expert_size, dmodel),
                fan_in=int(n_experts * expert_size * topk_fraction),
                init_type=init_type,
                scale=init_scale,
            )
        )
        gate = nn.Parameter(
            get_init_weight(
                (dmodel, n_experts),
                fan_in=dmodel,
                init_type=init_type,
                scale=init_scale,
            )
        ).requires_grad_(True)
        self.ln = LayerNorm(dmodel) if use_layer_norm else None
        self.softmax_over = softmax_over
        self.extract_chosen_tokens = (
            self.extract_chosen_tokens_onehot
            if one_hot_impl
            else self.extract_chosen_tokens_select
        )
        self.gating_postprocess = (
            self.gating_postprocess_onehot
            if one_hot_impl
            else self.gating_postprocess_select
        )

        expert_gating = ExpertGating(
            n_experts=n_experts,
            group_by_batch=group_by_batch,
            softmax_ungrouped=softmax_ungrouped,
            softmax_over=softmax_over,
            topk_fraction=topk_fraction,
            one_hot_impl=one_hot_impl,
            random_perm=random_perm,
            use_torch_bmm=use_torch_bmm,
            gate=gate,
        )
        self.expert_gating = expert_gating

    def forward(self, x: torch.Tensor):
        # x is (batch, seq_len, dmodel)
        batch_size, seq_len = x.shape[0], x.shape[1]
        orig_bs, orig_seq_len = batch_size, seq_len

        if self.group_size > 1:
            assert batch_size % self.group_size == 0
            batch_size, seq_len = (
                self.group_size,
                seq_len * (batch_size // self.group_size),
            )
            x = x.reshape(batch_size, seq_len, self.dmodel)

        topk, topk_indices, topk_values = self.expert_gating(x, batch_size, seq_len)
        if self.use_torch_bmm:
            x = self.full_bmm(x, topk_indices, topk_values, batch_size)
        elif self.use_full_einsum:
            x = self.full_einsum(x, topk_indices, topk_values, batch_size)
        else:
            x, one_hot = self.extract_chosen_tokens(x, topk, topk_indices, batch_size)
            x = self.feed_forward(x, topk)
            x = self.gating_postprocess(
                x, batch_size, topk, seq_len, topk_values, topk_indices, one_hot
            )

        if self.use_layer_norm:
            with measure_time(self, "layer_norm"):
                x = self.ln(x)

        if self.group_size > 1:
            x = x.reshape(orig_bs, orig_seq_len, self.dmodel)

        return x

    def extract_chosen_tokens_onehot(
        self, x: torch.Tensor, topk, topk_indices: torch.Tensor, batch_size
    ):
        with measure_time(self, "one_hot"):
            one_hot = F.one_hot(topk_indices, num_classes=batch_size).type(x.dtype)
            # one_hot is (n_experts, topk, seq_len, batch_size)
            x = einsum(
                "batch_size seq_len dmodel, n_exp topk seq_len batch_size "
                "-> n_exp topk seq_len dmodel",
                x,
                one_hot,
            )
        with measure_time(self, "reshape"):
            x = x.reshape((self.n_experts, topk, self.dmodel))
        return x, one_hot

    def extract_with_linear(
        self, x: torch.Tensor, topk_indices: torch.Tensor, batch_size, weight
    ):
        with measure_time(self, "gate_preprocess_with_linear"):
            one_hot = F.one_hot(topk_indices, num_classes=batch_size).type(x.dtype)
            x = einsum(
                "batch_size seq_len dmodel, n_exp topk seq_len batch_size, "
                "n_exp dmodel exp_size "
                "-> n_exp topk seq_len exp_size",
                x,
                one_hot,
                weight,
            )
            return x, one_hot

    def extract_with_linear_bmm(
        self, x: torch.Tensor, topk_indices: torch.Tensor, batch_size, weight
    ):
        with measure_time(self, "gate_preprocess_with_linear"):
            one_hot = F.one_hot(topk_indices, num_classes=batch_size).type(x.dtype)
            n_exp, topk, seq_len, _ = one_hot.shape
            _, dmodel, exp_size = weight.shape

            # BROAD here means that dimension is broadcasted, N means it's copied from left,
            # M means it's copied from right and MUL means it's multiplied
            # maybe we should rewrite it as "fancy_bmm" with similar notation to einsum

            # batch_size seq_len dmodel, n_exp topk seq_len batch_size,
            # x * one_hot (BROAD seq_len, MUL=batch_size, N=dmodel, M=(topk, n_exp))
            # -> seq_len dmodel n_exp topk
            x = x.permute(1, 2, 0)
            one_hot_perm = one_hot.permute(2, 3, 0, 1).reshape(
                seq_len, batch_size, n_exp * topk
            )
            x = torch.bmm(x, one_hot_perm).reshape(seq_len, dmodel, n_exp, topk)

            # seq_len dmodel n_exp topk, n_exp dmodel exp_size
            # x * weight (BROAD n_exp, MUL=dmodel, N=seq_len, M=exp_size)
            # -> n_exp seq_len topk exp_size
            x = x.permute(2, 0, 3, 1).reshape(n_exp, seq_len * topk, dmodel)
            x = torch.bmm(x, weight)

            assert x.shape == (n_exp, seq_len * topk, exp_size)
            return x, one_hot

    def gating_postprocess_onehot_with_linear(self, x, topk_values, one_hot, weight):
        with measure_time(self, "gating_postprocess_with_linear"):
            return einsum(
                "n_exp topk seq_len exp_size, n_exp topk seq_len, "
                "n_exp topk seq_len batch_size, n_exp exp_size dmodel"
                "-> batch_size seq_len dmodel",
                x,
                topk_values,
                one_hot,
                weight,
            )

    def gating_postprocess_bmm(self, x, topk_values, one_hot, weight):
        with measure_time(self, "gating_postprocess_with_linear"):
            n_exp, exp_size, dmodel = weight.shape
            _, topk, seq_len, batch_size = one_hot.shape
            assert x.shape == (n_exp, seq_len * topk, exp_size)

            # n_exp seq_len*topk exp_size, n_exp exp_size dmodel,
            # x * weight (BROAD n_exp, MUL=exp_size, N=(seq_len, topk), M=dmodel)
            # -> n_exp seq_len topk dmodel
            x = torch.bmm(x, weight).reshape(n_exp, seq_len, topk, dmodel)

            # n_exp seq_len topk dmodel, n_exp topk seq_len,
            # x * topk_values -> n_exp seq_len topk dmodel
            x *= topk_values.permute(0, 2, 1).unsqueeze(-1)

            # n_exp seq_len topk dmodel, n_exp topk seq_len batch_size,
            # x * one_hot (BROAD seq_len, MUL=(n_exp, topk), N=dmodel, M=batch_size)
            # -> batch_size seq_len dmodel
            x = x.permute(1, 3, 0, 2).reshape(seq_len, dmodel, n_exp * topk)
            one_hot = one_hot.permute(2, 0, 1, 3).reshape(
                seq_len, n_exp * topk, batch_size
            )
            x = torch.bmm(x, one_hot).permute(2, 0, 1)

            assert x.shape == (batch_size, seq_len, dmodel)
            return x

    def full_einsum(
        self, x: torch.Tensor, topk_indices: torch.Tensor, topk_values, batch_size
    ):
        x, one_hot = self.extract_with_linear(
            x, topk_indices, batch_size, self.lin1_weight
        )
        x = F.relu(x)
        x = self.gating_postprocess_onehot_with_linear(
            x, topk_values, one_hot, self.lin2_weight
        )
        return x

    def full_bmm(
        self, x: torch.Tensor, topk_indices: torch.Tensor, topk_values, batch_size
    ):
        x, one_hot = self.extract_with_linear_bmm(
            x, topk_indices, batch_size, self.lin1_weight
        )
        x = F.relu(x)
        x = self.gating_postprocess_bmm(x, topk_values, one_hot, self.lin2_weight)
        return x

    def extract_chosen_tokens_select(
        self, x: torch.Tensor, topk, topk_indices: torch.Tensor, batch_size
    ):
        # flatten x s. t. first dimension is tokens instead of batch_size x seq_len
        with measure_time(self, "first_flatten"):
            x = x.flatten(start_dim=0, end_dim=1)
        with measure_time(self, "index_select"):
            x = torch.index_select(x, dim=0, index=topk_indices.flatten())
        with measure_time(self, "reshape"):
            x = x.reshape((self.n_experts, topk, self.dmodel))
        return x, None

    def feed_forward(self, x: torch.Tensor, topk: int) -> torch.Tensor:
        # feed through ff
        with measure_time(self, "ff"):
            # lin1 maps from (n_experts, topk, dmodel) to (n_experts, topk, exp_size)
            x = einsum(
                "n_exp topk dmodel, n_exp dmodel exp_size -> n_exp topk exp_size",
                x,
                self.lin1_weight,
            )
            x = F.relu(x)

            # lin2 maps from (n_experts, topk, exp_size) to (n_experts, topk, dmodel)
            x = einsum(
                "n_exp topk exp_size, n_exp exp_size dmodel -> n_exp topk dmodel",
                x,
                self.lin2_weight,
            )
            ash.assert_shape("e k m", x, e=self.n_experts, k=topk, m=self.dmodel)
        return x

    def gating_postprocess_onehot(
        self, x, batch_size, topk, seq_len, topk_values, topk_indices, one_hot
    ):
        topk //= seq_len
        with measure_time(self, "multiply_softmax"):
            x = x.reshape(self.n_experts, topk, seq_len, self.dmodel)
            x = einsum(
                "n_exp topk seq_len dmodel, n_exp topk seq_len, n_exp topk seq_len batch_size "
                "-> batch_size seq_len dmodel",
                x,
                topk_values,
                one_hot,
            )
        return x

    def gating_postprocess_select(
        self, x, batch_size, topk, seq_len, topk_values, topk_indices, one_hot
    ):
        # multiply by softmax
        with measure_time(self, "multiply_softmax"):
            ash.assert_shape("e k", topk_values, e=self.n_experts, k=topk)
            x = einsum(
                "n_exp topk dmodel, n_exp topk -> n_exp topk dmodel", x, topk_values
            )

        # flatten x s. t. first dimension is tokens instead of n_experts x topk
        with measure_time(self, "second_flatten"):
            x = x.flatten(start_dim=0, end_dim=1)

        # add tokens that have been processed by more than one expert
        with measure_time(self, "add_tokens_many_experts"):
            z = (
                torch.zeros((batch_size * seq_len, self.dmodel))
                .type(x.type())
                .to(x.device)
            )

            z.index_add_(dim=0, index=topk_indices.flatten().to(int), source=x)

            # reshape to (batch_size, seq_len, dmodel)
            x = z.reshape((batch_size, seq_len, self.dmodel))
        return x

    def log_light(self):
        return dict()

    def log_heavy(self):
        chosen_indexes = torch.cat(
            (
                chosen_indexes,
                torch.Tensor([self.logging_cache["n_tokens"] - 1]).type(
                    chosen_indexes.type()
                ),
            )
        )  # make sure bincount takes into account the whole range of indexes
        indexes_choose_counts = chosen_indexes.bincount()
        return {
            "gate_softmax_topk_vals": make_histogram(
                self.logging_cache["gate_softmax_topk_vals"].flatten()
            ),
            "gate_softmax_all_values": make_histogram(
                self.logging_cache["gate_softmax_all_values"].flatten()
            ),
            "indexes_choose_counts": make_histogram(indexes_choose_counts),
            **{
                f"gating_heatmap_{i}": make_heatmap(
                    self.logging_cache["unflatten_gate_out"], i
                )
                for i in range(min(self.n_gating_heatmaps, self.n_experts))
            },
        }


def make_heatmap(tensor, expert_num, **kwargs):
    logits_for_expert = tensor[expert_num]
    batch_size, seq_len = logits_for_expert.shape
    flatten_dist = logits_for_expert.flatten()
    dist_for_expert = torch.softmax(flatten_dist.float(), dim=-1)
    dist_for_expert = dist_for_expert.reshape(batch_size, seq_len)
    return px.imshow(dist_for_expert.detach().cpu().numpy(), **kwargs)<|MERGE_RESOLUTION|>--- conflicted
+++ resolved
@@ -142,12 +142,9 @@
         self.softmax_ungrouped = softmax_ungrouped
         self.n_gating_heatmaps = n_gating_heatmaps
         self.use_full_einsum = use_full_einsum
+        self.group_size = group_size
         self.use_torch_bmm = use_torch_bmm
-<<<<<<< HEAD
-        self.group_size = group_size
-=======
         self.use_layer_norm = use_layer_norm
->>>>>>> 70a1dbc5
 
         assert (
             not self.one_hot_impl or self.group_by_batch
@@ -442,6 +439,8 @@
         return dict()
 
     def log_heavy(self):
+        # calculate indexes choose counts
+        chosen_indexes = self.logging_cache["topk_indices"].flatten()
         chosen_indexes = torch.cat(
             (
                 chosen_indexes,
