--- conflicted
+++ resolved
@@ -539,13 +539,6 @@
     """
     This function is used to records whether a model with given params fits in gpu.
     """
-<<<<<<< HEAD
-    # if database is not None and params is not None:
-    #     with Cache(database) as cache:
-    #         serialized_params = json.dumps(params, sort_keys=True)
-    #         return cache[serialized_params]
-    print(database, params)
-=======
     if database is not None and params is not None:
         with Cache(database) as cache:
             serialized_params = json.dumps(params, sort_keys=True)
@@ -556,5 +549,4 @@
     """
     Passing this function to the profiler as a scheduler disables profiling
     """
-    return ProfilerAction.NONE
->>>>>>> b704dde4
+    return ProfilerAction.NONE