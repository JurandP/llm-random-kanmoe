--- conflicted
+++ resolved
@@ -240,13 +240,10 @@
         "expert_size": expert_size,
         "topk_fraction": topk_fraction,
         "random_perm": args.expert_random_perm,
-<<<<<<< HEAD
         "group_by_batch": args.group_granular_moe_by_batch,
         "one_hot_impl": args.granuar_moe_one_hot_impl,
-=======
         "softmax_over": args.softmax_over,
         "group_granular_moe_by_batch": args.group_granular_moe_by_batch,
->>>>>>> 3eaa3f61
     }
 
 
