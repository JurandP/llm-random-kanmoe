from functools import partial
from typing import Literal
import torch
import torch.nn.functional as F
from torch.utils.checkpoint import checkpoint

from lizrd.core import llm
from lizrd.core.llm import Parallel
from research.conditional.moe_layers.cont_moe_designs.common_weighted_parameter_matrices import (
    ContinuousMoECommonWeightedParameters,
)
from research.conditional.moe_layers.cont_moe_designs.random_grouping import (
    ContinuousMoERandomGroups,
)
from research.conditional.moe_layers.cont_moe_designs.learn_temp_and_common_base import (
    ContinuousMoEFinal,
)
from research.conditional.moe_layers.cont_moe_designs.learnable_temperature import (
    ContinuousMoEAdaTemp,
)
from research.conditional.moe_layers.cont_moe_designs.add_layernorms import (
    ContinuousMoELayernorm,
)
from research.conditional.moe_layers.cont_moe_designs.no_softmax_on_weights import (
    ContinuousMoENosoftmax,
)
from research.conditional.moe_layers.cont_moe_designs.send_result_only_to_top1_token import (
    ContinuousMoETopmerge,
)
from research.conditional.moe_layers.cont_moe_designs.merge_without_weights import (
    ContinuousMoERawmerge,
)
from research.conditional.moe_layers.cont_moe_designs.separate_merge_emit_weights_common_base import (
    ContinuousMoEMergeDifferentlyCommonBase,
)
from research.conditional.moe_layers.cont_moe_designs.separate_merge_emit_weights import (
    ContinuousMoEMergeDifferentlySimple,
)
from research.conditional.moe_layers.cont_moe_designs.separate_weighted_parameter_matrices import (
    ContinuousMoESeparateWeightedParameters,
)
from research.conditional.moe_layers.continuous_moe import (
    ContinuousMoE,
)
from research.conditional.moe_layers.expert_choice import ExpertChoiceFF
from research.conditional.moe_layers.ff_timed import FeedForwardTimed


def make_loss_function(model: Literal["bert", "gpt"], loss_checkpoint_chungs: int):
    if model == "bert":
        if loss_checkpoint_chungs == 0:
            return partial(calculate_bert_loss)
        else:
            return partial(
                chungized_bert_loss,
                n_chungs=loss_checkpoint_chungs,
            )
    elif model == "gpt":
        if loss_checkpoint_chungs == 0:
            return calculate_gpt_loss
        else:
            return partial(chungized_gpt_loss, n_chungs=loss_checkpoint_chungs)
    else:
        raise ValueError(f"Model type {model} not implemented")


def chungized_llm_loss(
    input_tokens,
    gt_tokens,
    mask,
    model,
    mixed_precision,
    vocab_size,
    n_chungs,
):
    def make_custom_forward():
        def custom_forward(*inputs):
            with torch.autocast(
                device_type="cuda", enabled=mixed_precision, dtype=torch.float16
            ):
                output = model.head(inputs[0])
                gt = inputs[1]
                mask = inputs[2]
                gt = gt.to(output.device)
                loss = F.cross_entropy(
                    output.reshape(-1, vocab_size),
                    gt.reshape(-1).long(),
                    reduction="none",
                )

                correct_tokens = gt.long() == output.argmax(dim=-1)
                correct_tokens = correct_tokens.long().reshape(-1) * mask.reshape(-1)
                correct_tokens = correct_tokens.sum()

                total_tokens = mask.sum()

            return loss[mask.reshape(-1) == 1], correct_tokens, total_tokens

        return custom_forward

    encoder_output = model.encoder(input_tokens)
    chunged_inputs = torch.chunk(encoder_output, n_chungs, dim=0)
    chunged_non_masked_inputs = torch.chunk(gt_tokens, n_chungs, dim=0)
    chunged_non_masked_masks = torch.chunk(mask, n_chungs, dim=0)

    num_tokens = 0
    total_loss = 0
    total_correct_tokens = 0
    total_masked_tokens = 0
    for chunged_input, chunged_gt, chunged_mask in zip(
        chunged_inputs, chunged_non_masked_inputs, chunged_non_masked_masks
    ):
        partial_loss_output, partial_correct_tokens, partial_masked_tokens = checkpoint(
            make_custom_forward(), chunged_input, chunged_gt, chunged_mask
        )
        num_tokens += partial_loss_output.shape[0]
        total_loss += partial_loss_output.sum()
        total_correct_tokens += partial_correct_tokens
        total_masked_tokens += partial_masked_tokens
    return total_loss / num_tokens, {
        "correct_tokens": total_correct_tokens,
        "total_masked_tokens": total_masked_tokens,
    }


def chungized_bert_loss(batch, model, mixed_precision, vocab_size, n_chungs):
    return chungized_llm_loss(
        input_tokens=batch.masked_tokens,
        gt_tokens=batch.tokens,
        mask=batch.mask_mask,
        model=model,
        mixed_precision=mixed_precision,
        vocab_size=vocab_size,
        n_chungs=n_chungs,
    )


def chungized_gpt_loss(batch, model, mixed_precision, vocab_size, n_chungs):
    return chungized_llm_loss(
        input_tokens=batch.tokens,
        gt_tokens=batch.target_tokens,
        mask=batch.non_padded_mask,
        model=model,
        mixed_precision=mixed_precision,
        vocab_size=vocab_size,
        n_chungs=n_chungs,
    )


def calculate_llm_loss(
    input_tokens, gt_tokens, mask, model, mixed_precision, vocab_size
):
    with torch.autocast(
        device_type="cuda", enabled=mixed_precision, dtype=torch.float16
    ):
        model_output = model(input_tokens)
    # move the gt tokens and mask to the same device as the model output - they should be on the same device for loss calculation
    gt_tokens = gt_tokens.to(model_output.device)
    mask = mask.to(model_output.device)

    mask_loss = F.cross_entropy(
        model_output.reshape(-1, vocab_size),
        gt_tokens.reshape(-1).long(),
        reduction="none",
    )
    mask_loss = mask_loss[mask.reshape(-1) == 1]
    loss = mask_loss.mean()

    correct_tokens = gt_tokens.long() == model_output.argmax(dim=-1)
    correct_tokens = correct_tokens.long().reshape(-1) * mask.reshape(-1)
    correct_tokens = correct_tokens.sum()
    total_masked_tokens = mask.sum()

    return loss, {
        "correct_tokens": correct_tokens,
        "total_masked_tokens": total_masked_tokens,
    }


def calculate_gpt_loss(batch, model, mixed_precision, vocab_size):
    return calculate_llm_loss(
        input_tokens=batch.tokens,
        gt_tokens=batch.target_tokens,
        mask=batch.non_padded_mask,
        model=model,
        mixed_precision=mixed_precision,
        vocab_size=vocab_size,
    )


def calculate_bert_loss(batch, model, mixed_precision, vocab_size):
    return calculate_llm_loss(
        input_tokens=batch.masked_tokens,
        gt_tokens=batch.tokens,
        mask=batch.mask_mask,
        model=model,
        mixed_precision=mixed_precision,
        vocab_size=vocab_size,
    )


def get_attention_layer(args):
    if args.model_type == "gpt":
        attention_layer_fun = lambda: llm.CausalAttention(
            args.dmodel, args.n_att_heads, args.dhead
        )
    elif args.model_type == "bert":
        attention_layer_fun = lambda: llm.Attention(args.dmodel, args.n_att_heads)
    else:
        raise NotImplementedError(f"Model type {args.model_type} not implemented")
    return attention_layer_fun


def get_residual_layer(args):
    if args.residual_mode == "pre_norm":
        return partial(llm.PreNormBlock, dmodel=args.dmodel)
    elif args.residual_mode == "post_norm":
        return partial(llm.PostNormBlock, dmodel=args.dmodel)
    elif args.residual_mode == "rezero":
        return partial(llm.RezeroBlock, dmodel=args.dmodel)
    else:
        raise NotImplementedError(f"Residual type {args.residual_mode} not implemented")


def get_expert_choice_args(args):
    set_arguments_option1 = (
        args.total_experts_width is not None
        and args.effective_dff is not None
        and args.n_experts is not None
    ) and (args.expert_size is None and args.topk_fraction is None)
    set_arguments_option2 = (
        args.expert_size is not None
        and args.topk_fraction is not None
        and args.n_experts is not None
    ) and (args.effective_dff is None and args.total_experts_width is None)

    if not set_arguments_option1 and not set_arguments_option2:
        raise AssertionError(
            "You must specify either total_experts_width, effective_dff, and n_experts or expert_size, topk_fraction, and n_experts"
        )

    if args.total_experts_width is not None:
        expert_size = args.total_experts_width / args.n_experts
        assert expert_size == int(expert_size)
        args.expert_size = int(expert_size)

        experts_per_token = args.effective_dff / expert_size

        topk_fraction = experts_per_token / args.n_experts
        assert 0.0 <= topk_fraction <= 1.0
        args.topk_fraction = topk_fraction
    else:
        experts_per_token = args.topk_fraction * args.n_experts
        args.effective_dff = experts_per_token * args.expert_size
        args.total_experts_width = args.expert_size * args.n_experts

    return {
        "dmodel": args.dmodel,
        "n_experts": args.n_experts,
        "expert_size": args.expert_size,
        "topk_fraction": args.topk_fraction,
        "random_perm": args.expert_random_perm,
        "softmax_over": args.softmax_over,
        "group_granular_moe_by_batch": args.group_granular_moe_by_batch,
    }


def get_expert_choice_with_parallel_ff_args(args):
    expert_choice_params = get_expert_choice_args(args)
    n_experts = expert_choice_params["n_experts"]
    expert_size = expert_choice_params["expert_size"]
    top_k_fraction = expert_choice_params["topk_fraction"]

    def calculate_effective_expert_dff(_expert_size, _n_experts, _topk_fraction):
        return _topk_fraction * _n_experts * _expert_size

    if args.ff_parallel_mode == "modify_expert_size":
        expert_size = int(
            expert_choice_params["expert_size"]
            * (1 - args.ff_parallel_compute_fraction)
        )
        expert_choice_params["expert_size"] = expert_size

    elif args.ff_parallel_mode == "modify_topk_fraction":
        top_k_fraction = expert_choice_params["topk_fraction"] * (
            1 - args.ff_parallel_compute_fraction
        )

        expert_choice_params["topk_fraction"] = top_k_fraction

    elif args.ff_parallel_mode == "modify_n_experts":
        n_experts = int(
            expert_choice_params["n_experts"] * (1 - args.ff_parallel_compute_fraction)
        )
        expert_choice_params["n_experts"] = n_experts
    else:
        raise ValueError(
            f"Invalid ff_parallel_mode {args.ff_parallel_mode}. Possible values are modify_expert_size, modify_topk_fraction, modify_n_experts"
        )

    dff_expert = int(
        calculate_effective_expert_dff(expert_size, n_experts, top_k_fraction)
    )
    dff_parallel = args.effective_dff - dff_expert
    return {
        "expert_choice_kwargs": expert_choice_params,
        "parallel_ff_args": (args.dmodel, dff_parallel),
    }


def get_ff_layer(args):
    if args.ff_mode == "vanilla":
        return_fn = lambda: llm.FeedForward(args.dmodel, args.dff)
    elif args.ff_mode == "vanilla_timed":
        return_fn = lambda: FeedForwardTimed(
            args.dmodel, args.dff, args.activation_type, args.no_ff
        )
    elif args.ff_mode == "cont_moe" or args.ff_mode == "cont_moe_quick":
        return_fn = lambda: ContinuousMoE(
            dm=args.dmodel,
            dff=args.dff,
            n_experts=args.n_experts,
            group_size=args.group_size,
            sparsity_dim=args.sparsity_dim,
            temperature=args.temperature,
            expert_size=args.expert_size,
            use_opt_einsum=args.use_opt_einsum,
            flop_matched=args.flop_matched,
        )
    elif args.ff_mode == "cont_moe_merge_diff_simple":
        return_fn = lambda: ContinuousMoEMergeDifferentlySimple(
            dm=args.dmodel,
            dff=args.dff,
            n_experts=args.n_experts,
            group_size=args.group_size,
            sparsity_dim=args.sparsity_dim,
            temperature=args.temperature,
            expert_size=args.expert_size,
            use_opt_einsum=args.use_opt_einsum,
            flop_matched=args.flop_matched,
        )
    elif args.ff_mode == "cont_moe_merge_diff_comm_base":
        return_fn = lambda: ContinuousMoEMergeDifferentlyCommonBase(
            dm=args.dmodel,
            dff=args.dff,
            n_experts=args.n_experts,
            group_size=args.group_size,
            sparsity_dim=args.sparsity_dim,
            temperature=args.temperature,
            expert_size=args.expert_size,
            use_opt_einsum=args.use_opt_einsum,
            flop_matched=args.flop_matched,
        )
    elif args.ff_mode == "cont_moe_rawmerge":
        return_fn = lambda: ContinuousMoERawmerge(
            dm=args.dmodel,
            dff=args.dff,
            n_experts=args.n_experts,
            group_size=args.group_size,
            sparsity_dim=args.sparsity_dim,
            temperature=args.temperature,
            expert_size=args.expert_size,
            use_opt_einsum=args.use_opt_einsum,
            flop_matched=args.flop_matched,
        )
    elif args.ff_mode == "cont_moe_topmerge":
        return_fn = lambda: ContinuousMoETopmerge(
            dm=args.dmodel,
            dff=args.dff,
            n_experts=args.n_experts,
            group_size=args.group_size,
            sparsity_dim=args.sparsity_dim,
            temperature=args.temperature,
            expert_size=args.expert_size,
            use_opt_einsum=args.use_opt_einsum,
            flop_matched=args.flop_matched,
        )
    elif args.ff_mode == "cont_moe_nosoft":
        return_fn = lambda: ContinuousMoENosoftmax(
            dm=args.dmodel,
            dff=args.dff,
            n_experts=args.n_experts,
            group_size=args.group_size,
            sparsity_dim=args.sparsity_dim,
            temperature=args.temperature,
            expert_size=args.expert_size,
            use_opt_einsum=args.use_opt_einsum,
            flop_matched=args.flop_matched,
        )
    elif args.ff_mode == "cont_moe_adatemp":
        return_fn = lambda: ContinuousMoEAdaTemp(
            dm=args.dmodel,
            dff=args.dff,
            n_experts=args.n_experts,
            group_size=args.group_size,
            sparsity_dim=args.sparsity_dim,
            temperature=args.temperature,
            expert_size=args.expert_size,
            use_opt_einsum=args.use_opt_einsum,
            flop_matched=args.flop_matched,
            share_by_experts=args.share_by_experts,
            share_by_emit_merge=args.share_by_emit_merge,
        )
    elif args.ff_mode == "cont_moe_ln":
        return_fn = lambda: ContinuousMoELayernorm(
            dm=args.dmodel,
            dff=args.dff,
            n_experts=args.n_experts,
            group_size=args.group_size,
            sparsity_dim=args.sparsity_dim,
            temperature=args.temperature,
            expert_size=args.expert_size,
            use_opt_einsum=args.use_opt_einsum,
            flop_matched=args.flop_matched,
        )
    elif args.ff_mode == "cont_moe_final":
        return_fn = lambda: ContinuousMoEFinal(
            dm=args.dmodel,
            dff=args.dff,
            n_experts=args.n_experts,
            group_size=args.group_size,
            sparsity_dim=args.sparsity_dim,
            temperature=args.temperature,
            expert_size=args.expert_size,
            use_opt_einsum=args.use_opt_einsum,
            flop_matched=args.flop_matched,
        )
    elif args.ff_mode == "cont_moe_random_groups":
        return_fn = lambda: ContinuousMoERandomGroups(
            dm=args.dmodel,
            dff=args.dff,
            n_experts=args.n_experts,
            group_size=args.group_size,
            sparsity_dim=args.sparsity_dim,
            temperature=args.temperature,
            expert_size=args.expert_size,
            use_opt_einsum=args.use_opt_einsum,
            flop_matched=args.flop_matched,
            batch_size=args.batch_size,
            seqlen=args.cutoff,
            mix_whole_batch=args.mix_whole_batch,
        )
    elif args.ff_mode == "cont_moe_common_weighted_parameters":
        return_fn = lambda: ContinuousMoECommonWeightedParameters(
            dm=args.dmodel,
            dff=args.dff,
            n_experts=args.n_experts,
            group_size=args.group_size,
            sparsity_dim=args.sparsity_dim,
            temperature=args.temperature,
            expert_size=args.expert_size,
            use_opt_einsum=args.use_opt_einsum,
            flop_matched=args.flop_matched,
        )
    elif args.ff_mode == "cont_moe_separate_weighted_parameters":
        return_fn = lambda: ContinuousMoESeparateWeightedParameters(
            dm=args.dmodel,
            dff=args.dff,
            n_experts=args.n_experts,
            group_size=args.group_size,
            sparsity_dim=args.sparsity_dim,
            temperature=args.temperature,
            expert_size=args.expert_size,
            use_opt_einsum=args.use_opt_einsum,
            flop_matched=args.flop_matched,
        )
    elif args.ff_mode == "expert_choice":
<<<<<<< HEAD
        return_fn = lambda: ExpertChoiceFF(
            **get_expert_choice_args(args),
        )
    elif args.ff_mode == "expert_choice_with_parallel_ff":
        expert_choice_kwargs = get_expert_choice_with_parallel_ff_args(args)[
            "expert_choice_kwargs"
        ]
        parallel_ff_args = get_expert_choice_with_parallel_ff_args(args)[
            "parallel_ff_args"
        ]
        return_fn = lambda: Parallel(
            ExpertChoiceFF(**expert_choice_kwargs),
            llm.FeedForward(*parallel_ff_args),
        )
=======
        ff_args = get_expert_choice_args(args)
        return_fn = partial(ExpertChoiceFF, **ff_args)
>>>>>>> 883ae6b4
    elif args.ff_mode == "kernelized_fc":
        from research.conditional.moe_layers.kernelized import FCKernelized

        return_fn = lambda: FCKernelized(
            dmodel=args.dmodel,
            dff=args.dff,
            kernel_r=args.kernel_r,
            kernel_type=args.kernel_type,
            redraw_projections_interval=args.redraw_projections_interval,
            no_kernel_norm=args.no_kernel_norm,
            no_average_attn=args.no_average_attn,
            nystrom=args.nystrom,
            xfavor=args.xfavor,
        )
    else:
        raise NotImplementedError(f"FF mode {args.ff_mode} not implemented")

    if args.every_other_layer:
        if args.standard_ff_first:
            return_fn = llm.EveryOtherLayer(
                lambda: llm.FeedForward(args.dmodel, args.dff), return_fn
            )
        else:
            return_fn = llm.EveryOtherLayer(
                return_fn, lambda: llm.FeedForward(args.dmodel, args.dff)
            )

    return return_fn<|MERGE_RESOLUTION|>--- conflicted
+++ resolved
@@ -5,6 +5,7 @@
 from torch.utils.checkpoint import checkpoint
 
 from lizrd.core import llm
+from lizrd.core.llm import Parallel
 from lizrd.core.llm import Parallel
 from research.conditional.moe_layers.cont_moe_designs.common_weighted_parameter_matrices import (
     ContinuousMoECommonWeightedParameters,
@@ -465,10 +466,8 @@
             flop_matched=args.flop_matched,
         )
     elif args.ff_mode == "expert_choice":
-<<<<<<< HEAD
-        return_fn = lambda: ExpertChoiceFF(
-            **get_expert_choice_args(args),
-        )
+        ff_args = get_expert_choice_args(args)
+        return_fn = partial(ExpertChoiceFF, **ff_args)
     elif args.ff_mode == "expert_choice_with_parallel_ff":
         expert_choice_kwargs = get_expert_choice_with_parallel_ff_args(args)[
             "expert_choice_kwargs"
@@ -480,10 +479,6 @@
             ExpertChoiceFF(**expert_choice_kwargs),
             llm.FeedForward(*parallel_ff_args),
         )
-=======
-        ff_args = get_expert_choice_args(args)
-        return_fn = partial(ExpertChoiceFF, **ff_args)
->>>>>>> 883ae6b4
     elif args.ff_mode == "kernelized_fc":
         from research.conditional.moe_layers.kernelized import FCKernelized
 
