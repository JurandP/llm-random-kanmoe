--- conflicted
+++ resolved
@@ -239,12 +239,9 @@
         "one_hot_impl": args.granular_moe_one_hot_impl,
         "softmax_over": args.softmax_over,
         "use_full_einsum": args.use_full_einsum,
-<<<<<<< HEAD
         "group_size": args.simulate_group_size,
-=======
         "init_type": args.init_type,
         "init_scale": args.init_scale,
->>>>>>> 20073aea
     }
 
 
