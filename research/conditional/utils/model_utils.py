from functools import partial
import torch
import torch.nn.functional as F
from torch.utils.checkpoint import checkpoint

from lizrd.core import llm
from lizrd.text.data import LLMBatch
from lizrd.core.llm import Parallel
from research.conditional.moe_layers.cont_moe_designs.common_weighted_parameter_matrices import (
    ContinuousMoECommonWeightedParameters,
)
from research.conditional.moe_layers.cont_moe_designs.learnable_temperature_positive import (
    ContinuousMoEAdaTempPositive,
)
from research.conditional.moe_layers.cont_moe_designs.random_grouping import (
    ContinuousMoERandomGroups,
)
from research.conditional.moe_layers.cont_moe_designs.learn_temp_and_common_base import (
    ContinuousMoEFinal,
)
from research.conditional.moe_layers.cont_moe_designs.learnable_temperature import (
    ContinuousMoEAdaTemp,
)
from research.conditional.moe_layers.cont_moe_designs.add_layernorms import (
    ContinuousMoELayernorm,
)
from research.conditional.moe_layers.cont_moe_designs.no_softmax_on_weights import (
    ContinuousMoENosoftmax,
)
from research.conditional.moe_layers.cont_moe_designs.send_result_only_to_top1_token import (
    ContinuousMoETopmerge,
)
from research.conditional.moe_layers.cont_moe_designs.merge_without_weights import (
    ContinuousMoERawmerge,
)
from research.conditional.moe_layers.cont_moe_designs.separate_merge_emit_weights_common_base import (
    ContinuousMoEMergeDifferentlyCommonBase,
)
from research.conditional.moe_layers.cont_moe_designs.separate_merge_emit_weights import (
    ContinuousMoEMergeDifferentlySimple,
)
from research.conditional.moe_layers.cont_moe_designs.separate_weighted_parameter_matrices import (
    ContinuousMoESeparateWeightedParameters,
)
from research.conditional.moe_layers.continuous_moe import (
    ContinuousMoE,
    LegacyContinuousMoE,
)
from research.conditional.moe_layers.expert_choice import ExpertChoiceFF
from research.conditional.moe_layers.token_choice import TokenChoiceFF
from research.conditional.moe_layers.ff_timed import FeedForwardTimed


def make_loss_function(loss_checkpoint_chungs: int):
    if loss_checkpoint_chungs == 0:
        return calculate_llm_loss
    else:
        return partial(chungized_llm_loss, n_chungs=loss_checkpoint_chungs)


def chungized_llm_loss(
    batch: LLMBatch,
    model: torch.nn.Module,
    mixed_precision: bool,
    vocab_size: int,
    n_chungs: int,
):
    input_tokens = batch.input_ids
    gt_tokens = batch.target_ids
    mask = batch.should_calculate_loss

    def make_custom_forward():
        def custom_forward(*inputs):
<<<<<<< HEAD
            output = model.full_model.head(inputs[0])
=======
            x, gt, mask = inputs
            output = model.head(x)
>>>>>>> b19333ed
            with torch.autocast(device_type="cuda", enabled=False, dtype=torch.float16):
                gt = inputs[1]
                mask = inputs[2]
                gt = gt.to(output.device)
                loss = F.cross_entropy(
                    output.reshape(-1, vocab_size),
                    gt.reshape(-1).long(),
                    reduction="none",
                )

                correct_tokens = gt.long() == output.argmax(dim=-1)
                correct_tokens = correct_tokens.long().reshape(-1) * mask.reshape(-1)
                correct_tokens = correct_tokens.sum()

                total_tokens = mask.sum()

            return loss[mask.reshape(-1) == 1], correct_tokens, total_tokens

        return custom_forward

    with torch.autocast(
        device_type="cuda", enabled=mixed_precision, dtype=torch.float16
    ):
<<<<<<< HEAD
        embeddings = model.full_model.embedding_layer(input_tokens)
        encoder_output = model.full_model.encoder(embeddings)
=======
        embeddings = model.embedding_layer(input_tokens)
        encoder_output = model.encoder(embeddings)
>>>>>>> b19333ed
        chunged_inputs = torch.chunk(encoder_output, n_chungs, dim=0)
        chunged_non_masked_inputs = torch.chunk(gt_tokens, n_chungs, dim=0)
        chunged_non_masked_masks = torch.chunk(mask, n_chungs, dim=0)

        num_tokens = 0
        total_loss = 0
        total_correct_tokens = 0
        total_masked_tokens = 0
        for chunged_input, chunged_gt, chunged_mask in zip(
            chunged_inputs, chunged_non_masked_inputs, chunged_non_masked_masks
        ):
            (
                partial_loss_output,
                partial_correct_tokens,
                partial_masked_tokens,
            ) = checkpoint(
                make_custom_forward(), chunged_input, chunged_gt, chunged_mask
            )
            num_tokens += partial_loss_output.shape[0]
            total_loss += partial_loss_output.sum()
            total_correct_tokens += partial_correct_tokens
            total_masked_tokens += partial_masked_tokens

        aux_info = {
            "correct_tokens": total_correct_tokens,
            "total_masked_tokens": total_masked_tokens,
            "losses": retrieve_additional_losses(model),
        }

        return total_loss / num_tokens, aux_info


def calculate_llm_loss(
    batch: LLMBatch,
    model: torch.nn.Module,
    mixed_precision: bool,
    vocab_size: int,
):
    input_tokens = batch.input_ids
    gt_tokens = batch.target_ids
    mask = batch.should_calculate_loss

    with torch.autocast(
        device_type="cuda", enabled=mixed_precision, dtype=torch.float16
    ):
        model_output = model(input_tokens)

    # move the gt tokens and mask to the same device as the model output - they should be on the same device for loss calculation
    gt_tokens = gt_tokens.to(model_output.device)
    mask = mask.to(model_output.device)

    mask_loss = F.cross_entropy(
        model_output.reshape(-1, vocab_size),
        gt_tokens.reshape(-1).long(),
        reduction="none",
    )
    mask_loss = mask_loss[mask.reshape(-1) == 1]
    loss = mask_loss.mean()

    correct_tokens = gt_tokens.long() == model_output.argmax(dim=-1)
    correct_tokens = correct_tokens.long().reshape(-1) * mask.reshape(-1)
    correct_tokens = correct_tokens.sum()
    total_masked_tokens = mask.sum()

    aux_info = {
        "correct_tokens": correct_tokens,
        "total_masked_tokens": total_masked_tokens,
        "losses": retrieve_additional_losses(model),
    }

    return loss, aux_info


def get_attention_layer(args, rank):
    causal = args.model_type == "gpt"

    attention_layer_fun = lambda: llm.Attention(
        dmodel=args.dmodel,
        heads=args.n_att_heads,
        causal=causal,
        dhead=args.dhead,
        flash=args.flash_attention,
        init_type=args.init_type,
        init_scale=args.init_scale,
        attn_in_high_precision=args.fsdp_attn_in_high_precision,
        rank=rank,
        param_precision=torch.bfloat16 if args.mixed_precision else torch.float32,
        offload_params=args.cpu_offload,
    )

    return attention_layer_fun


def get_residual_layer(args):
    if args.residual_mode == "pre_norm":
        return partial(llm.PreNormBlock, dmodel=args.dmodel)
    elif args.residual_mode == "post_norm":
        return partial(llm.PostNormBlock, dmodel=args.dmodel)
    elif args.residual_mode == "rezero":
        return partial(llm.RezeroBlock, dmodel=args.dmodel)
    else:
        raise NotImplementedError(f"Residual type {args.residual_mode} not implemented")


def get_expert_choice_args(args, rank=None):
    set_arguments_option1 = (
        args.total_experts_width is not None
        and args.effective_dff is not None
        and args.n_experts is not None
    ) and (args.expert_size is None and args.topk_fraction is None)
    set_arguments_option2 = (
        args.expert_size is not None
        and args.topk_fraction is not None
        and args.n_experts is not None
    ) and (args.effective_dff is None and args.total_experts_width is None)
    set_arguments_option3 = (  # this should be the default
        args.granularity is not None
        and args.expansion_rate is not None
        and args.effective_dff_x is not None
    )

    if (
        not set_arguments_option1
        and not set_arguments_option2
        and not set_arguments_option3
    ):
        raise AssertionError(
            "You must specify either total_experts_width, effective_dff, and n_experts "
            "or expert_size, topk_fraction, and n_experts "
            "or granularity, expansion_rate, and effective_dff_x "
        )

    if set_arguments_option3:
        # 4 is the standard dff_x, we assume it's defined relative to that
        dff_x = 4
        args.total_experts_width = args.dmodel * dff_x * args.expansion_rate
        args.n_experts = args.expansion_rate * args.granularity
        args.effective_dff = args.effective_dff_x * args.dmodel

    if args.total_experts_width is not None:
        expert_size = args.total_experts_width / args.n_experts
        assert expert_size == int(expert_size)
        args.expert_size = int(expert_size)

        experts_per_token = args.effective_dff / expert_size

        topk_fraction = experts_per_token / args.n_experts
        assert 0.0 <= topk_fraction <= 1.0
        args.topk_fraction = topk_fraction
    else:
        experts_per_token = args.topk_fraction * args.n_experts
        args.effective_dff = experts_per_token * args.expert_size
        args.total_experts_width = args.expert_size * args.n_experts

    return {
        "dmodel": args.dmodel,
        "n_experts": args.n_experts,
        "expert_size": args.expert_size,
        "topk_fraction": args.topk_fraction,
        "random_perm": args.expert_random_perm,
        "group_by_batch": args.group_granular_moe_by_batch,
        "softmax_ungrouped": args.softmax_ungrouped,
        "one_hot_impl": args.granular_moe_one_hot_impl,
        "softmax_over": args.softmax_over,
        "use_full_einsum": args.use_full_einsum,
        "group_size": args.simulate_group_size,
        "init_type": args.init_type,
        "init_scale": args.init_scale,
        "use_torch_bmm": args.use_torch_bmm,
        "fsdp_enabled": args.fsdp_enabled,
        "rank": rank,
        "param_precision": torch.bfloat16 if args.mixed_precision else torch.float32,
        "offload_params": args.cpu_offload,
    }


def get_expert_choice_with_parallel_ff_args(args):
    expert_choice_params = get_expert_choice_args(args)
    n_experts = expert_choice_params["n_experts"]
    expert_size = expert_choice_params["expert_size"]
    top_k_fraction = expert_choice_params["topk_fraction"]

    def calculate_effective_expert_dff(_expert_size, _n_experts, _topk_fraction):
        return _topk_fraction * _n_experts * _expert_size

    if args.ff_parallel_mode == "modify_expert_size":
        expert_size = int(
            expert_choice_params["expert_size"]
            * (1 - args.ff_parallel_compute_fraction)
        )
        expert_choice_params["expert_size"] = expert_size

    elif args.ff_parallel_mode == "modify_topk_fraction":
        top_k_fraction = expert_choice_params["topk_fraction"] * (
            1 - args.ff_parallel_compute_fraction
        )

        expert_choice_params["topk_fraction"] = top_k_fraction

    elif args.ff_parallel_mode == "modify_n_experts":
        n_experts = int(
            expert_choice_params["n_experts"] * (1 - args.ff_parallel_compute_fraction)
        )
        expert_choice_params["n_experts"] = n_experts
    else:
        raise ValueError(
            f"Invalid ff_parallel_mode {args.ff_parallel_mode}. Possible values are modify_expert_size, modify_topk_fraction, modify_n_experts"
        )

    dff_expert = int(
        calculate_effective_expert_dff(expert_size, n_experts, top_k_fraction)
    )
    dff_parallel = args.effective_dff - dff_expert
    return {
        "expert_choice_kwargs": expert_choice_params,
        "parallel_ff_args": (args.dmodel, dff_parallel),
    }


def retrieve_additional_losses(model: torch.nn.Module):
    losses = {}
    if not hasattr(model, "forward_pass_cache"):
        return losses

    if "load_balancing_losses" in model.forward_pass_cache:
        load_balancing_losses = model.forward_pass_cache["load_balancing_losses"]
        load_balancing_losses = torch.stack(load_balancing_losses)
        load_balancing_loss = torch.mean(load_balancing_losses)
        losses["load_balancing_loss"] = load_balancing_loss

    return losses


def get_common_mot_kwargs(args):
    return {
        "dm": args.dmodel,
        "dff": args.dff,
        "n_experts": args.n_experts,
        "group_size": args.group_size,
        "sparsity_dim": args.sparsity_dim,
        "temperature": args.temperature,
        "expert_size": args.expert_size,
        "use_opt_einsum": args.use_opt_einsum,
        "flop_matched": args.flop_matched,
        "init_type": args.init_type,
        "init_scale": args.init_scale,
        "emit_softmax_over_experts": args.emit_softmax_over_experts,
    }


def get_ff_layer(args, rank=None):
    if args.ff_mode == "vanilla":
        return_fn = lambda: llm.FeedForward(
            args.dmodel, args.dff, init_type=args.init_type, init_scale=args.init_scale
        )
    elif args.ff_mode == "vanilla_timed":
        return_fn = lambda: FeedForwardTimed(
            args.dmodel, args.dff, args.activation_type, args.no_ff
        )
    elif args.ff_mode == "cont_moe" or args.ff_mode == "cont_moe_quick":
        return_fn = lambda: ContinuousMoE(**get_common_mot_kwargs(args))
    elif args.ff_mode == "cont_moe_merge_diff_simple":
        return_fn = lambda: ContinuousMoEMergeDifferentlySimple(
            **get_common_mot_kwargs(args)
        )
    elif args.ff_mode == "cont_moe_merge_diff_comm_base":
        return_fn = lambda: ContinuousMoEMergeDifferentlyCommonBase(
            **get_common_mot_kwargs(args)
        )
    elif args.ff_mode == "cont_moe_rawmerge":
        return_fn = lambda: ContinuousMoERawmerge(**get_common_mot_kwargs(args))
    elif args.ff_mode == "cont_moe_topmerge":
        return_fn = lambda: ContinuousMoETopmerge(**get_common_mot_kwargs(args))
    elif args.ff_mode == "cont_moe_nosoft":
        return_fn = lambda: ContinuousMoENosoftmax(**get_common_mot_kwargs(args))
    elif args.ff_mode == "cont_moe_adatemp":
        return_fn = lambda: ContinuousMoEAdaTemp(
            **get_common_mot_kwargs(args),
            share_by_experts=args.share_by_experts,
            share_by_emit_merge=args.share_by_emit_merge,
        )
    elif args.ff_mode == "cont_moe_adatemp_positive":
        return_fn = lambda: ContinuousMoEAdaTempPositive(
            **get_common_mot_kwargs(args),
            share_by_experts=args.share_by_experts,
            share_by_emit_merge=args.share_by_emit_merge,
        )
    elif args.ff_mode == "cont_moe_ln":
        return_fn = lambda: ContinuousMoELayernorm(**get_common_mot_kwargs(args))
    elif args.ff_mode == "cont_moe_final":
        return_fn = lambda: ContinuousMoEFinal(**get_common_mot_kwargs(args))
    elif args.ff_mode == "cont_moe_random_groups":
        return_fn = lambda: ContinuousMoERandomGroups(
            **get_common_mot_kwargs(args),
            batch_size=args.batch_size,
            seqlen=args.cutoff,
            mix_whole_batch=args.mix_whole_batch,
        )
    elif args.ff_mode == "cont_moe_common_weighted_parameters":
        return_fn = lambda: ContinuousMoECommonWeightedParameters(
            **get_common_mot_kwargs(args)
        )
    elif args.ff_mode == "cont_moe_separate_weighted_parameters":
        return_fn = lambda: ContinuousMoESeparateWeightedParameters(
            **get_common_mot_kwargs(args)
        )
    elif args.ff_mode == "cont_moe_legacy":
        return_fn = lambda: LegacyContinuousMoE(**get_common_mot_kwargs(args))
    elif args.ff_mode == "expert_choice":
        ff_args = get_expert_choice_args(args, rank)
        return_fn = partial(ExpertChoiceFF, **ff_args)
    elif args.ff_mode == "expert_choice_with_parallel_ff":
        expert_choice_kwargs = get_expert_choice_with_parallel_ff_args(args)[
            "expert_choice_kwargs"
        ]
        parallel_ff_args = get_expert_choice_with_parallel_ff_args(args)[
            "parallel_ff_args"
        ]
        return_fn = lambda: Parallel(
            ExpertChoiceFF(**expert_choice_kwargs),
            llm.FeedForward(*parallel_ff_args),
        )
    elif args.ff_mode == "token_choice":
        return_fn = lambda: TokenChoiceFF(
            dmodel=args.dmodel,
            n_experts=args.n_experts,
            expert_size=args.effective_dff,
            capacity_factor=args.capacity_factor,
            load_balancing_loss_weight=args.load_balancing_loss_weight,
        )
    elif args.ff_mode == "kernelized_fc":
        from research.conditional.moe_layers.kernelized import FCKernelized

        return_fn = lambda: FCKernelized(
            dmodel=args.dmodel,
            dff=args.dff,
            kernel_r=args.kernel_r,
            kernel_type=args.kernel_type,
            redraw_projections_interval=args.redraw_projections_interval,
            no_kernel_norm=args.no_kernel_norm,
            no_average_attn=args.no_average_attn,
            nystrom=args.nystrom,
            xfavor=args.xfavor,
        )
    else:
        raise NotImplementedError(f"FF mode {args.ff_mode} not implemented")

    if args.every_other_layer:
        if args.standard_ff_first:
            return_fn = llm.EveryOtherLayer(
                lambda: llm.FeedForward(args.dmodel, args.dff), return_fn
            )
        else:
            return_fn = llm.EveryOtherLayer(
                return_fn, lambda: llm.FeedForward(args.dmodel, args.dff)
            )

    return return_fn<|MERGE_RESOLUTION|>--- conflicted
+++ resolved
@@ -71,12 +71,8 @@
 
     def make_custom_forward():
         def custom_forward(*inputs):
-<<<<<<< HEAD
-            output = model.full_model.head(inputs[0])
-=======
             x, gt, mask = inputs
             output = model.head(x)
->>>>>>> b19333ed
             with torch.autocast(device_type="cuda", enabled=False, dtype=torch.float16):
                 gt = inputs[1]
                 mask = inputs[2]
@@ -100,13 +96,8 @@
     with torch.autocast(
         device_type="cuda", enabled=mixed_precision, dtype=torch.float16
     ):
-<<<<<<< HEAD
-        embeddings = model.full_model.embedding_layer(input_tokens)
-        encoder_output = model.full_model.encoder(embeddings)
-=======
         embeddings = model.embedding_layer(input_tokens)
         encoder_output = model.encoder(embeddings)
->>>>>>> b19333ed
         chunged_inputs = torch.chunk(encoder_output, n_chungs, dim=0)
         chunged_non_masked_inputs = torch.chunk(gt_tokens, n_chungs, dim=0)
         chunged_non_masked_masks = torch.chunk(mask, n_chungs, dim=0)
