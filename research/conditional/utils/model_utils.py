--- conflicted
+++ resolved
@@ -182,11 +182,7 @@
         flash=args.flash_attention,
         init_type=args.init_type,
         init_scale=args.init_scale,
-<<<<<<< HEAD
-        attn_in_high_precision=args.attn_in_high_precision,
-=======
         attn_in_high_precision=args.fsdp_attn_in_high_precision,
->>>>>>> 0dc4114e
         rank=rank,
         param_precision=torch.bfloat16 if args.mixed_precision else torch.float32,
         offload_params=args.cpu_offload,
