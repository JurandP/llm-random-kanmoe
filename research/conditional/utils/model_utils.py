--- conflicted
+++ resolved
@@ -79,12 +79,8 @@
             dmodel=args.dmodel,
             n_experts=args.n_experts,
             expert_size=args.expert_size,
-<<<<<<< HEAD
-            topk_perc=args.topk_perc,
+            topk_fraction=args.topk_fraction,
             random_perm=args.expert_random_perm,
-=======
-            topk_fraction=args.topk_fraction,
->>>>>>> 35407f24
         )
     else:
         raise NotImplementedError(f"FF mode {args.ff_mode} not implemented")
