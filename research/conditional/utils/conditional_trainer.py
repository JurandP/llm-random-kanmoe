--- conflicted
+++ resolved
@@ -60,7 +60,7 @@
     total_time_decoding: float = 0.0
     total_time_afterstep: float = 0.0
     is_process_logging: bool = True
-    steps_until_anneal: Optional[int] = None
+    temperature_scheduler: Optional[TemperatureScheduler] = None
     n_steps: int = 0
     entropy_loss_weight: float = 0.0
     no_entropy_loss_until: int = 0
@@ -87,15 +87,6 @@
         self.layer_manager = LayerManager(
             self.model, self.logging_interval_light, self.logging_interval_heavy
         )
-        if self.steps_until_anneal is not None:
-            assert self.steps_until_anneal < self.n_steps
-            self.temperature_scheduler = TemperatureScheduler(
-                self.model,
-                self.steps_until_anneal,
-                self.n_steps,
-            )
-        else:
-            self.temperature_scheduler = None
 
     def _restore_weights(self):
         if self.load_weights_path is not None:
@@ -111,9 +102,10 @@
                 )
 
     def _save_weights(self, step):
+        print("Saving weights... ")
         if (
             self.save_weights_path is not None
-            and (step + 1) % self.save_weights_interval == 0
+            and step % self.save_weights_interval == 0
         ):
             checkpoint = {
                 "model": self.model.state_dict(),
@@ -149,13 +141,13 @@
             if step % 1000 == 0:
                 print(f"Step {step}")
 
-            # if (
-            #     self.model_type == "gpt"
-            #     and self.decoding_logging_steps > 0
-            #     and step % self.decoding_logging_steps == 0
-            #     and self.is_process_logging
-            # ):
-            #     self._decode_samples(step)
+            if (
+                self.model_type == "gpt"
+                and self.decoding_logging_steps > 0
+                and step % self.decoding_logging_steps == 0
+                and self.is_process_logging
+            ):
+                self._decode_samples(step)
 
             if step % self.n_eval_steps == 0:
                 self._eval_step(step)
@@ -244,14 +236,11 @@
             self.layer_manager.prepare_for_logging(step)
         processed_batch = self.train_dataloader.get_batch()
 
-<<<<<<< HEAD
-        loss, aux_info = self.optimize_with_gradient_accumulation(processed_batch, step)
-=======
->>>>>>> 64beac3f
+        loss, aux_info = self.calculate_loss_and_maybe_optimize(
+            processed_batch, should_optimize=True, step=step
+        )
         self.lr_scheduler.set_lr(step=step, optimizer=self.optimizer)
-        loss, aux_info = self.calculate_loss_and_maybe_optimize(
-            processed_batch, should_optimize=True
-        )
+
         if self.is_process_logging:
             if self.model_type == "bert":
                 mask_percent = self.mask_percent
@@ -267,9 +256,6 @@
             self._log_auxiliary_losses(aux_info["losses"], step)
         self._save_weights(step)
 
-<<<<<<< HEAD
-    def optimize_with_gradient_accumulation(self, processed_batch: LLMBatch, step: int):
-=======
     def _eval_step(self, step):
         self.model.eval()
         total_loss = 0.0
@@ -280,7 +266,7 @@
             processed_batch = self.eval_dataloader.get_batch()
             with torch.no_grad():
                 loss, aux_info = self.calculate_loss_and_maybe_optimize(
-                    processed_batch, should_optimize=False
+                    processed_batch, should_optimize=False, step=-1
                 )
             total_loss += loss
             total_correct_tokens += aux_info["correct_tokens"]
@@ -306,9 +292,8 @@
                 )
 
     def calculate_loss_and_maybe_optimize(
-        self, processed_batch: LLMBatch, should_optimize: bool
+        self, processed_batch: LLMBatch, should_optimize: bool, step: int
     ):
->>>>>>> 64beac3f
         """gradient accumulation: slice the batch into minibatches, get gradients from each, then average and apply them"""
         total_cross_entropy_loss = 0.0
         correct_tokens_value = 0
