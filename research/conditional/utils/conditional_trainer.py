--- conflicted
+++ resolved
@@ -1,11 +1,8 @@
 import os.path
 import copy
-<<<<<<< HEAD
-=======
 from types import SimpleNamespace as SN
->>>>>>> 2a83ff7c
 import time
-from typing import Callable, Optional, Literal, List
+from typing import Callable, Optional, Literal
 
 import torch
 from attr import define
@@ -19,7 +16,6 @@
 from research.conditional.utils.misc_tools import get_ith_chunk
 from research.conditional.utils.model_utils import make_loss_function
 from lizrd.datasets.c4 import NUM_C4_TOKENS
-
 from transformers import GPT2Tokenizer
 
 
@@ -58,6 +54,7 @@
     total_time_trainsteps: float = 0.0
     total_time_decoding: float = 0.0
     total_time_afterstep: float = 0.0
+    cache_on_forward_pass: bool = False
 
     def __attrs_post_init__(self):
         self.scaler = torch.cuda.amp.GradScaler(enabled=self.mixed_precision)
@@ -118,7 +115,7 @@
             print(f"Weights saved to {self.save_weights_path} (step {step})")
 
     def _before_train_operations(self):
-        propagate_forward_pass_cache(self.model)
+        propagate_forward_pass_cache(self.model, self.cache_on_forward_pass)
 
     def _after_step_operations(self):
         self.model.forward_pass_cache.clear()
