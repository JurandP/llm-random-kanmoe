from collections import defaultdict
import copy
from time import time
from types import SimpleNamespace as SN
from typing import Callable, Iterable, Optional, Literal

import torch
from torch.profiler import profile, ProfilerActivity
<<<<<<< HEAD
import torch.distributed as dist
from torch.distributed.fsdp import FullyShardedDataParallel as FSDP
=======
>>>>>>> 3658f502

from attr import define
from lizrd.core.misc import propagate_forward_pass_cache
from lizrd.support.decoding import decode_single_example
from lizrd.support.logging import AbstractLogger
from lizrd.support.misc import get_ith_chunk
from lizrd.text.data import LLMBatch
from lizrd.train.scheduler import AbstractLRScheduler
from research.conditional.moe_layers.continuous_moe import ContinuousMoE
from research.conditional.moe_layers._expert_choice_old import ExpertChoiceFFOld
from research.conditional.moe_layers.expert_choice import ExpertChoiceFF
from research.conditional.utils.layer_manager import LayerManager
from research.conditional.utils.misc_tools import temp_modify_attr
from research.conditional.utils.model_utils import (
    make_loss_and_gradient_function,
    update_model_fit_gpu_info,
)
from research.datasets import DataloaderWrapper
from lizrd.text.datasets import C4Dataset
from transformers import GPT2Tokenizer
from lizrd.train.load_and_save_model import load_scaler_state, save_checkpoint


@define(slots=False)
class ConditionalTrainer:
    model: torch.nn.Module
    optimizer: torch.optim.Optimizer
    train_dataloader: DataloaderWrapper
    eval_dataloader: DataloaderWrapper
    vocab_size: int
    mixed_precision: bool
    mixed_precision_dtype: torch.dtype
    logger: Optional[AbstractLogger]
    model_type: Literal["bert", "gpt"]
    dataset_type: Literal["wikibook", "c4"]
    logging_interval_loss: int
    logging_interval_light: int
    logging_interval_heavy: int
    eval_interval: int
    n_eval_batches: int
    max_sequence_length: int
    batch_size: int
    cutoff: int
    lr_scheduler: AbstractLRScheduler
    repeater_job_end_time: int = None
    _calculate_loss_and_gradient: Optional[Callable] = None
    mask_percent: Optional[float] = None
    scaler: Optional[torch.cuda.amp.GradScaler] = None
    layer_manager: Optional[LayerManager] = None
    loss_accumulator: Optional[float] = None
    n_gpus: int = 1
    save_weights_path: Optional[str] = None
    save_weights_interval: int = 1000
    gradient_clipping: float = None
    loss_checkpoint_chungs: int = 0
    gradient_accumulation_steps: int = 1
    log_gradients_and_weights: bool = False
    loss_log_intervals: tuple[int] = (1, 10, 100, 1000)
    decoding_interval: int = 5_000
    total_time_trainsteps: float = 0.0
    total_time_decoding: float = 0.0
    total_time_afterstep: float = 0.0
    eval_min_group_size_logfactor: int = 0
    eval_max_group_size_logfactor: int = 0
    eval_discrete_mot: bool = False
    is_logging_process: bool = True
    eval_dynamic_groupsize: bool = False
    steps_until_start_temperature_learn: int = -1
    model_fit_gpu_info_database_path: str = None
    model_fit_gpu_info_params: Optional[str] = None
    profiler_enabled: bool = False
    profiler_trace_path: str = None
    profiler_schedule: None = None
    rank: Optional[int] = None
    start_step: int = 0
    checkpoint: Optional[dict[str, torch.Tensor]] = None

    def __attrs_post_init__(self):
        if self.mixed_precision_dtype == torch.float16:
            self.scaler = torch.cuda.amp.GradScaler(enabled=self.mixed_precision)
        self.loss_accumulators = {
            f"loss_interval/{i}": SN(acc=0.0, interval=i)
            for i in self.loss_log_intervals
        }
        self.loss_accumulators["loss"] = SN(
            acc=0.0, interval=self.logging_interval_loss
        )
        self.correct_tokens_accumulator = 0.0
        self.total_tokens_accumulator = 0.0
        self.auxiliary_losses_accumulator = dict()
        self._calculate_loss_and_gradient = make_loss_and_gradient_function(
            loss_checkpoint_chungs=self.loss_checkpoint_chungs,
        )
        self.layer_manager = LayerManager(
            self.model,
            self.logging_interval_light,
            self.logging_interval_heavy,
            self.steps_until_start_temperature_learn,
        )
        # if temp training is delayed, turn if off for now
        self.layer_manager.manage_learnable_temperature(0)
        self._check_config()

    def _before_train_operations(self):
        self.logger.start_job_metadata(self.start_step)
        propagate_forward_pass_cache(self.model)
        update_model_fit_gpu_info(
            self.model_fit_gpu_info_database_path,
            self.model_fit_gpu_info_params,
            "failure",
        )

    def _after_train_operations(self):
        update_model_fit_gpu_info(
            self.model_fit_gpu_info_database_path,
            self.model_fit_gpu_info_params,
            "success",
        )
        self.logger.exit_job_metadata(self.current_step)

    def _after_step_operations(self, step):
        self.model.forward_pass_cache.clear()
        self.layer_manager.manage_learnable_temperature(step)

    def train(self, n_steps: int):
        """
        Train the model for n_steps steps.
        """
        self._before_train_operations()
        if self.scaler is not None and self.checkpoint is not None:
            load_scaler_state(self.scaler, self.checkpoint)

        with profile(
            activities=[ProfilerActivity.CPU, ProfilerActivity.CUDA],
            schedule=self.profiler_schedule,
            on_trace_ready=torch.profiler.tensorboard_trace_handler(
                self.profiler_trace_path
            ),
            record_shapes=True,
            profile_memory=True,
            with_stack=True,
            with_flops=True,
            with_modules=True,
        ) as p:
            for step in range(self.start_step, n_steps + 1):
                self.current_step = step
                self._train_step(step)
                if self._repeater_rerun(step, self.repeater_job_end_time):
                    break
                if self.profiler_enabled:
                    p.step()

                if (
                    step > 0
                    and self.eval_interval > 0
                    and step % self.eval_interval == 0
                ):
                    self._eval_step(step)
                if (
                    self.model_type == "gpt"
                    and self.decoding_interval > 0
                    and step % self.decoding_interval == 0
                    and self.is_logging_process
                ):
                    try:
                        self._decode_samples(step)
                    except:
                        print("Decoding failed, skipping...")
                self._after_step_operations(step)
        self._after_train_operations()

    def _train_step(
        self,
        step,
    ):
        self.model.train()
        if self.is_logging_process:
            self.layer_manager.prepare_for_logging(step)
        processed_batch = self.train_dataloader.get_batch()

        self.lr_scheduler.set_lr(step=step, optimizer=self.optimizer)
        loss, aux_info = self.calculate_loss_and_gradient(processed_batch)
        dist.all_reduce(loss, op=dist.ReduceOp.AVG)
        self._apply_gradient()
        if self.is_logging_process:
            self._log_train_stats(loss, step)
            self._log_accuracy(aux_info, step)
            self.layer_manager.log(step)
            self._log_weights_and_gradients(step)
            self._log_auxiliary_losses(aux_info["losses"], step)
        self._save_weights(step)

    def calculate_loss_and_gradient(self, processed_batch: LLMBatch):
        """gradient accumulation: slice the batch into minibatches, get gradients from each, then average and apply them
        NOTE: this function will not set the gradients for the model if model is in eval mode
        """
        total_cross_entropy_loss = 0.0
        correct_tokens_value = 0
        total_masked_tokens_value = 0
        losses = {}

        for i in range(self.gradient_accumulation_steps):
            # TODO: make a way to avoid copying the whole batch just to get a slice
            batch_copy = copy.deepcopy(processed_batch)
            for _, tensor in batch_copy:
                tensor.data = get_ith_chunk(
                    tensor.data, self.gradient_accumulation_steps, i
                )

            cross_entropy_loss, aux_info = self._calculate_loss_and_gradient(
                batch=batch_copy,
                model=self.model,
                mixed_precision=self.mixed_precision,
                mixed_precision_dtype=self.mixed_precision_dtype,
                num_checkpoint_accumulation_steps=self.gradient_accumulation_steps,
                scaler=self.scaler,
            )

            total_cross_entropy_loss += cross_entropy_loss
            correct_tokens_value += aux_info["correct_tokens"]
            total_masked_tokens_value += aux_info["total_masked_tokens"]

            for key, value in aux_info["losses"].items():
                losses[key] = losses.get(key, 0) + value.item()

        return total_cross_entropy_loss, {
            "correct_tokens": correct_tokens_value,
            "total_masked_tokens": total_masked_tokens_value,
            "losses": losses,
        }

    def _apply_gradient(self):
        if self.scaler is None:
            if self.gradient_clipping is not None:
                if isinstance(self.model, FSDP):
                    self.model.clip_grad_norm_(self.gradient_clipping)
                else:
                    torch.nn.utils.clip_grad_norm_(
                        self.model.parameters(), self.gradient_clipping
                    )
            self.optimizer.step()
        else:
            if self.gradient_clipping is not None:
                self.scaler.unscale_(self.optimizer)
                torch.nn.utils.clip_grad_norm_(
                    self.model.parameters(), self.gradient_clipping
                )
            self.scaler.step(self.optimizer)
            self.scaler.update()
        self.optimizer.zero_grad()

    def _eval_step(self, step: int):
        batches = [self.eval_dataloader.get_batch() for _ in range(self.n_eval_batches)]
        self._eval_single_variant(
            batches=batches,
            step=step,
            variant_name="normal",
        )
        layers = [
            l
            for _, l in self.layer_manager._layers
            if isinstance(
                l,
                (
                    ContinuousMoE,
                    ExpertChoiceFFOld,
                    ExpertChoiceFF,
                ),
            )
        ]
        if self.eval_dynamic_groupsize:
            original_group_size = layers[0].group_size
            for log_group_size_factor in range(
                self.eval_min_group_size_logfactor,
                self.eval_max_group_size_logfactor + 1,
            ):
                current_group_size = int(2**log_group_size_factor * original_group_size)
                if (
                    current_group_size
                    <= self.batch_size // self.gradient_accumulation_steps
                    and current_group_size > 0
                ):
                    with temp_modify_attr(layers, "group_size", current_group_size):
                        self._eval_single_variant(
                            batches=batches,
                            step=step,
                            variant_name=f"group size={current_group_size}",
                        )

        if self.eval_discrete_mot:
            with temp_modify_attr(layers, "use_discrete_routing", True):
                self._eval_single_variant(
                    batches=batches,
                    step=step,
                    variant_name="discrete MoT routing",
                )

    def _eval_single_variant(
        self, batches: Iterable[LLMBatch], step: int, variant_name: str
    ):
        self.model.eval()
        total_loss = 0.0
        total_correct_tokens = 0
        total_masked_tokens = 0
        extra_losses = defaultdict(float)
        for processed_batch in batches:
            with torch.no_grad():
                loss, aux_info = self.calculate_loss_and_gradient(processed_batch)
            total_loss += loss
            total_correct_tokens += aux_info["correct_tokens"]
            total_masked_tokens += aux_info["total_masked_tokens"]
            for name, loss_value in aux_info["losses"].items():
                extra_losses[name] += loss_value
        if self.is_logging_process:
            self.logger.report_scalar(
                title=f"eval/total_loss/{variant_name}",
                value=total_loss / self.n_eval_batches,
                iteration=step,
            )
            self.logger.report_scalar(
                title=f"eval/accuracy/{variant_name}",
                value=total_correct_tokens / total_masked_tokens,
                iteration=step,
            )
            for name, loss_value in extra_losses.items():
                self.logger.report_scalar(
                    title=f"eval/{name}/{variant_name}",
                    value=loss_value / self.n_eval_batches,
                    iteration=step,
                )

    def _decode_samples(self, step):
        examples = [
            "1, 2, 3, 4, 5",
            "Our Father, who art in heaven,",
            "Warsaw -> Poland Paris -> France Berlin ->",
            "Speech at a funeral of a fly: ",
        ]
        tokenizer = GPT2Tokenizer.from_pretrained("gpt2")
        for example in examples:
            tokens = torch.tensor(
                tokenizer.convert_tokens_to_ids(tokenizer.tokenize(example))
            ).to(self.train_dataloader.device)
            output_tokens = decode_single_example(
                self.model,
                self.max_sequence_length,
                tokens,
                tokenizer._convert_token_to_id("<|endoftext|>"),
            )
            decoded_output = tokenizer.decode(output_tokens)
            print(f"{example}: {decoded_output}")
            self.logger.report_text(
                title=f"decoding_sample/{example}",
                value=decoded_output,
                iteration=step,
            )

    def _log_train_stats(self, loss_value, step):
        self.logger.report_scalar(title="step", value=step, iteration=step)
        self.logger.report_scalar(
            title="lr", value=self.lr_scheduler.get_lr(step=step), iteration=step
        )
        if self.dataset_type == "c4":
            self._log_fraction_dataset_processed(step)
        for name, stats in self.loss_accumulators.items():
            stats.acc += loss_value
            if stats.interval > 0 and step > 0 and step % stats.interval == 0:
                self.logger.report_scalar(
                    title=name,
                    value=stats.acc / stats.interval,
                    iteration=step,
                    processed_token_scale=True,
                )
                stats.acc = 0.0

    def _log_weights_and_gradients(self, step):
        g_norms, w_norms = {}, {}
        if (
            self.logging_interval_heavy > 0
            and step % self.logging_interval_heavy == 0
            and step > 0
            and self.log_gradients_and_weights
        ):
            for name, value in self.model.named_parameters():
                if value.grad is not None:
                    norm = torch.linalg.norm(value.grad)
                    g_norms[f"weight_norms/{name.replace('.', '/')}/grad"] = norm
                if value.requires_grad:
                    norm = torch.linalg.norm(value)
                    w_norms[f"weight_norms/{name.replace('.', '/')}/weight"] = norm
            g_norms[f"weight_norms/grad_norm_total"] = torch.linalg.norm(
                torch.tensor(list(g_norms.values()))
            )
            w_norms[f"weight_norms/weight_norm_total"] = torch.linalg.norm(
                torch.tensor(list(w_norms.values()))
            )
            for name, value in {**g_norms, **w_norms}.items():
                self.logger.report_scalar(title=name, value=value, iteration=step)

    def _log_fraction_dataset_processed(self, step):
        processed = step * self.batch_size * self.max_sequence_length
        total = C4Dataset.total_gpt2_tokens
        self.logger.report_scalar(
            title="Fraction of dataset that is processed (assumuing no DDP)",
            value=processed / total,
            iteration=step,
        )

    def _log_accuracy(self, aux_info, step):
        self.correct_tokens_accumulator += aux_info["correct_tokens"]
        self.total_tokens_accumulator += aux_info["total_masked_tokens"]
        if step % self.logging_interval_loss == 0 and step > 0:
            self.logger.report_scalar(
                title="accuracy",
                value=self.correct_tokens_accumulator / self.total_tokens_accumulator,
                iteration=step,
            )
            self.correct_tokens_accumulator = 0.0
            self.total_tokens_accumulator = 0.0

    def _log_auxiliary_losses(self, losses, step):
        for name, loss in losses.items():
            self.auxiliary_losses_accumulator[name] = (
                self.auxiliary_losses_accumulator.get(name, 0) + loss
            )

        if step % self.logging_interval_loss == 0 and step > 0:
            for name, loss in losses.items():
                self.logger.report_scalar(
                    title=f"{name}",
                    value=loss / self.logging_interval_loss,
                    iteration=step,
                )
            self.auxiliary_losses_accumulator.clear()

    def _save_weights(self, step):
        if (
            self.save_weights_path is not None
            and self.save_weights_interval > 0
            and step % self.save_weights_interval == 0
        ):
            save_checkpoint(
                self.model,
                self.optimizer,
                self.scaler,
                self.save_weights_path,
                self.rank,
                step,
                self.batch_size,
                self.cutoff,
                self.logger,
            )

    def _repeater_rerun(
        self, step, repeater_job_end_time: Optional[int], buffer=15 * 60
    ) -> bool:
        if repeater_job_end_time and ((repeater_job_end_time - time())) < buffer:
            save_checkpoint(
                self.model,
                self.optimizer,
                self.scaler,
                self.save_weights_path,
                self.rank,
                step,
                self.batch_size,
                self.cutoff,
                self.logger,
            )

            return True
        else:
            return False

    def _check_config(self):
        if self.eval_dynamic_groupsize:
            assert self.eval_max_group_size_logfactor is not None
            assert self.eval_min_group_size_logfactor is not None
            assert (
                self.eval_min_group_size_logfactor <= self.eval_max_group_size_logfactor
            )<|MERGE_RESOLUTION|>--- conflicted
+++ resolved
@@ -6,11 +6,8 @@
 
 import torch
 from torch.profiler import profile, ProfilerActivity
-<<<<<<< HEAD
 import torch.distributed as dist
 from torch.distributed.fsdp import FullyShardedDataParallel as FSDP
-=======
->>>>>>> 3658f502
 
 from attr import define
 from lizrd.core.misc import propagate_forward_pass_cache
