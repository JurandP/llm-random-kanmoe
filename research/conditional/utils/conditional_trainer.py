--- conflicted
+++ resolved
@@ -1,12 +1,8 @@
 import os.path
 import copy
-<<<<<<< HEAD
-from typing import Optional, Literal
 from types import SimpleNamespace as SN
-=======
 import time
 from typing import Callable, Optional, Literal
->>>>>>> 17c2dbb8
 
 import numpy as np
 import torch
@@ -51,18 +47,15 @@
     gradient_clipping: float = None
     loss_checkpoint_chungs: int = 0
     gradient_accumulation_steps: int = 1
-<<<<<<< HEAD
     lr_decay: float = None
     lr_warmup_steps: int = 0
     lr_decay_interval: int = 0
     log_gradients_and_weights: bool = False
     loss_log_intervals: tuple[int] = (1, 10, 100, 1000)
-=======
     decoding_logging_steps: int = 5_000
     total_time_trainsteps: float = 0.0
     total_time_decoding: float = 0.0
     total_time_afterstep: float = 0.0
->>>>>>> 17c2dbb8
 
     def __attrs_post_init__(self):
         self.scaler = torch.cuda.amp.GradScaler(enabled=self.mixed_precision)
