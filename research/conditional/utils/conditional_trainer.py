from collections import defaultdict
import copy
from time import time
from types import SimpleNamespace as SN
from typing import Callable, Iterable, Optional, Literal

import torch
from torch.profiler import profile, ProfilerActivity
import torch.distributed as dist
from torch.distributed.fsdp import FullyShardedDataParallel as FSDP

from attr import define
from lizrd.core.misc import propagate_forward_pass_cache
from lizrd.support.decoding import decode_single_example
from lizrd.support.logging import AbstractLogger
<<<<<<< HEAD
from lizrd.support.misc import get_ith_chunk, calculate_current_bs_from_rampup
=======
from lizrd.support.misc import get_ith_chunk, calculate_current_batch_size_from_rampup
>>>>>>> dbc538fe
from lizrd.text.data import LLMBatch
from lizrd.train.scheduler import AbstractLRScheduler
from research.conditional.moe_layers.continuous_moe import ContinuousMoE
from research.conditional.moe_layers._expert_choice_old import ExpertChoiceFFOld
from research.conditional.moe_layers.expert_choice import ExpertChoiceFF
from research.conditional.utils.layer_manager import LayerManager
from research.conditional.utils.misc_tools import temp_modify_attr
from research.conditional.utils.model_utils import (
    make_loss_and_gradient_function,
    update_model_fit_gpu_info,
)
from research.datasets import DataloaderWrapper, BatchSizeRampupConfig
from lizrd.text.datasets import C4Dataset
from transformers import GPT2Tokenizer
from lizrd.train.load_and_save_model import load_scaler_state, save_checkpoint


@define(slots=False)
class ConditionalTrainer:
    model: torch.nn.Module
    optimizer: torch.optim.Optimizer
    train_dataloader: DataloaderWrapper
    eval_dataloader: DataloaderWrapper
    vocab_size: int
    mixed_precision: bool
    mixed_precision_dtype: torch.dtype
    logger: Optional[AbstractLogger]
    model_type: Literal["bert", "gpt"]
    dataset_type: Literal["wikibook", "c4"]
    logging_interval_loss: int
    logging_interval_light: int
    logging_interval_heavy: int
    eval_interval: int
    n_eval_batches: int
    max_sequence_length: int
    batch_size: int
    cutoff: int
    lr_scheduler: AbstractLRScheduler
    repeater_job_end_time: int = None
    _calculate_loss_and_gradient: Optional[Callable] = None
    mask_percent: Optional[float] = None
    scaler: Optional[torch.cuda.amp.GradScaler] = None
    layer_manager: Optional[LayerManager] = None
    loss_accumulator: Optional[float] = None
    n_gpus: int = 1
    save_weights_path: Optional[str] = None
    save_weights_interval: int = 1000
    gradient_clipping: float = None
    loss_checkpoint_chungs: int = 0
    gradient_accumulation_steps: int = 1
    log_gradients_and_weights: bool = False
    loss_log_intervals: tuple[int] = (1, 10, 100, 1000)
    decoding_interval: int = 5_000
    total_time_trainsteps: float = 0.0
    total_time_decoding: float = 0.0
    total_time_afterstep: float = 0.0
    eval_min_group_size_logfactor: int = 0
    eval_max_group_size_logfactor: int = 0
    eval_discrete_mot: bool = False
    is_logging_process: bool = True
    eval_dynamic_groupsize: bool = False
    steps_until_start_temperature_learn: int = -1
    model_fit_gpu_info_database_path: str = None
    model_fit_gpu_info_params: Optional[str] = None
    profiler_enabled: bool = False
    profiler_trace_path: str = None
    profiler_schedule: None = None
    rank: Optional[int] = None
    start_step: int = 0
<<<<<<< HEAD
    batch_size_rampup_transition_points: Optional[list[float]] = None
    batch_size_rampup_sizes: Optional[list[int]] = None
=======
    batch_size_rampup_config: Optional[BatchSizeRampupConfig] = None
>>>>>>> dbc538fe
    checkpoint: Optional[dict[str, torch.Tensor]] = None

    def __attrs_post_init__(self):
        if self.mixed_precision_dtype == torch.float16:
            self.scaler = torch.cuda.amp.GradScaler(enabled=self.mixed_precision)
        self.loss_accumulators = {
            f"loss_interval/{i}": SN(acc=0.0, interval=i)
            for i in self.loss_log_intervals
        }
        self.loss_accumulators["loss"] = SN(
            acc=0.0, interval=self.logging_interval_loss
        )
        self.correct_tokens_accumulator = 0.0
        self.total_tokens_accumulator = 0.0
        self.auxiliary_losses_accumulator = dict()
        self._calculate_loss_and_gradient = make_loss_and_gradient_function(
            loss_checkpoint_chungs=self.loss_checkpoint_chungs,
        )
        self.layer_manager = LayerManager(
            self.model,
            self.logging_interval_light,
            self.logging_interval_heavy,
            self.steps_until_start_temperature_learn,
        )
        # if temp training is delayed, turn if off for now
        self.layer_manager.manage_learnable_temperature(0)
        self._check_config()

    def _before_train_operations(self):
        if self.is_logging_process:
            self.logger.start_job_metadata(self.start_step)
        propagate_forward_pass_cache(self.model)
        update_model_fit_gpu_info(
            self.model_fit_gpu_info_database_path,
            self.model_fit_gpu_info_params,
            "failure",
        )
        self.num_processed_tokens = 0

    def _after_train_operations(self):
        update_model_fit_gpu_info(
            self.model_fit_gpu_info_database_path,
            self.model_fit_gpu_info_params,
            "success",
        )
        if self.is_logging_process:
            self.logger.exit_job_metadata(self.current_step)

    def _after_step_operations(self, step):
        self.model.forward_pass_cache.clear()
        self.layer_manager.manage_learnable_temperature(step)

    def train(self, n_steps: int):
        """
        Train the model for n_steps steps.
        """
        self._before_train_operations()
        if self.scaler is not None and self.checkpoint is not None:
            load_scaler_state(self.scaler, self.checkpoint)

        with profile(
            activities=[ProfilerActivity.CPU, ProfilerActivity.CUDA],
            schedule=self.profiler_schedule,
            on_trace_ready=torch.profiler.tensorboard_trace_handler(
                self.profiler_trace_path
            ),
            record_shapes=True,
            profile_memory=True,
            with_stack=True,
            with_flops=True,
            with_modules=True,
        ) as p:
            for step in range(self.start_step, n_steps + 1):  # dev TODO why +1?
                self.current_step = step
                self._train_step(step)
                if self._repeater_rerun(step, self.repeater_job_end_time):
                    break
                if self.profiler_enabled:
                    p.step()

                if (
                    step > 0
                    and self.eval_interval > 0
                    and step % self.eval_interval == 0
                ):
                    self._eval_step(step)
                if (
                    self.model_type == "gpt"
                    and self.decoding_interval > 0
                    and step % self.decoding_interval == 0
                    and self.is_logging_process
                ):
                    try:
                        self._decode_samples(step)
                    except:
                        print("Decoding failed, skipping...")
                self._after_step_operations(step)
        self._after_train_operations()

    def _train_step(
        self,
        step,
    ):
        self.model.train()
        if self.is_logging_process:
            self.layer_manager.prepare_for_logging(step)

        if self.batch_size_rampup_config is None:
            current_batch_size_per_gpu = self.batch_size
        else:
            current_batch_size_per_gpu = (
                calculate_current_batch_size_from_rampup(
                    processed_tokens=self.num_processed_tokens,
                    transition_points=self.batch_size_rampup_config.transition_points,
                    batch_sizes=self.batch_size_rampup_config.batch_sizes,
                    target_batch_size=self.batch_size * self.n_gpus,
                )
                // self.n_gpus
            )
        processed_batch = self.train_dataloader.get_batch(
            current_batch_size_per_gpu=current_batch_size_per_gpu,
            num_processed_tokens_so_far=self.num_processed_tokens,
        )

<<<<<<< HEAD
        if self.batch_size_rampup_sizes is None:
            current_bs = self.batch_size
        else:
            num_processed_tokens = (
                step * self.batch_size * self.max_sequence_length * self.n_gpus
            )
            current_bs = calculate_current_bs_from_rampup(
                num_processed_tokens,
                self.batch_size_rampup_transition_points,
                self.batch_size_rampup_sizes,
                self.batch_size,
            )
        num_bs_chunks_from_rampup = self.batch_size // current_bs

        for i in range(num_bs_chunks_from_rampup):
            # TODO: make a way to avoid copying the whole batch just to get a slice
            batch_copy = copy.deepcopy(processed_batch)
            for _, tensor in batch_copy:
                tensor.data = get_ith_chunk(tensor.data, num_bs_chunks_from_rampup, i)

            self.lr_scheduler.set_lr(step=step, optimizer=self.optimizer)
            loss, aux_info = self.calculate_loss_and_gradient(
                batch_copy, num_bs_chunks_from_rampup
            )
            if self.rank is not None:
                dist.all_reduce(torch.tensor(loss, device="cuda"), op=dist.ReduceOp.AVG)
            self._apply_gradient()
        if self.is_logging_process:
            self._log_train_stats(loss, step, current_bs)
=======
        self.lr_scheduler.set_lr(step=step, optimizer=self.optimizer)
        loss, aux_info = self.calculate_loss_and_gradient(
            processed_batch, current_batch_size_per_gpu
        )
        if self.rank is not None:
            dist.all_reduce(torch.tensor(loss, device="cuda"), op=dist.ReduceOp.AVG)
        self._apply_gradient()
        self.num_processed_tokens += (
            self.n_gpus * current_batch_size_per_gpu * self.cutoff
        )
        if self.is_logging_process:
            self._log_train_stats(loss, step, current_batch_size_per_gpu * self.n_gpus)
>>>>>>> dbc538fe
            self._log_accuracy(aux_info, step)
            self.layer_manager.log(step)
            self._log_weights_and_gradients(step)
            self._log_auxiliary_losses(aux_info["losses"], step)
        self._save_weights(step)

    def calculate_loss_and_gradient(
<<<<<<< HEAD
        self, processed_batch: LLMBatch, num_bs_chunks_from_rampup
=======
        self, processed_batch: LLMBatch, current_batch_size_per_gpu: int
>>>>>>> dbc538fe
    ):
        """gradient accumulation: slice the batch into minibatches, get gradients from each, then average and apply them
        NOTE: this function will not set the gradients for the model if model is in eval mode
        """
        total_cross_entropy_loss = 0.0
        correct_tokens_value = 0
        total_masked_tokens_value = 0
        losses = {}

        num_batch_chunks = max(
<<<<<<< HEAD
            self.gradient_accumulation_steps // num_bs_chunks_from_rampup, 1
=======
            self.gradient_accumulation_steps
            // (self.batch_size // current_batch_size_per_gpu),
            1,
>>>>>>> dbc538fe
        )
        for i in range(num_batch_chunks):
            # TODO: make a way to avoid copying the whole batch just to get a slice
            batch_copy = copy.deepcopy(processed_batch)
            for _, tensor in batch_copy:
                tensor.data = get_ith_chunk(
                    tensor.data,
                    num_batch_chunks,
                    i,
                )

            cross_entropy_loss, aux_info = self._calculate_loss_and_gradient(
                batch=batch_copy,
                model=self.model,
                mixed_precision=self.mixed_precision,
                mixed_precision_dtype=self.mixed_precision_dtype,
                num_checkpoint_accumulation_steps=num_batch_chunks,
                scaler=self.scaler,
            )

            total_cross_entropy_loss += cross_entropy_loss
            correct_tokens_value += aux_info["correct_tokens"]
            total_masked_tokens_value += aux_info["total_masked_tokens"]

            for key, value in aux_info["losses"].items():
                losses[key] = losses.get(key, 0) + value.item()

        return total_cross_entropy_loss, {
            "correct_tokens": correct_tokens_value,
            "total_masked_tokens": total_masked_tokens_value,
            "losses": losses,
        }

    def _apply_gradient(self):
        if self.scaler is None:
            if self.gradient_clipping is not None:
                if isinstance(self.model, FSDP):
                    self.model.clip_grad_norm_(self.gradient_clipping)
                else:
                    torch.nn.utils.clip_grad_norm_(
                        self.model.parameters(), self.gradient_clipping
                    )
            self.optimizer.step()
        else:
            if self.gradient_clipping is not None:
                self.scaler.unscale_(self.optimizer)
                torch.nn.utils.clip_grad_norm_(
                    self.model.parameters(), self.gradient_clipping
                )
            self.scaler.step(self.optimizer)
            self.scaler.update()
        self.optimizer.zero_grad()

    def _eval_step(self, step: int):
        batches = [self.eval_dataloader.get_batch() for _ in range(self.n_eval_batches)]
        self._eval_single_variant(
            batches=batches,
            step=step,
            variant_name="normal",
        )
        layers = [
            l
            for _, l in self.layer_manager._layers
            if isinstance(
                l,
                (
                    ContinuousMoE,
                    ExpertChoiceFFOld,
                    ExpertChoiceFF,
                ),
            )
        ]
        if self.eval_dynamic_groupsize:
            original_group_size = layers[0].group_size
            for log_group_size_factor in range(
                self.eval_min_group_size_logfactor,
                self.eval_max_group_size_logfactor + 1,
            ):
                current_group_size = int(
                    2**log_group_size_factor * original_group_size
                )
                if (
                    current_group_size
                    <= self.batch_size // self.gradient_accumulation_steps
                    and current_group_size > 0
                ):
                    with temp_modify_attr(layers, "group_size", current_group_size):
                        self._eval_single_variant(
                            batches=batches,
                            step=step,
                            variant_name=f"group size={current_group_size}",
                        )

        if self.eval_discrete_mot:
            with temp_modify_attr(layers, "use_discrete_routing", True):
                self._eval_single_variant(
                    batches=batches,
                    step=step,
                    variant_name="discrete MoT routing",
                )

    def _eval_single_variant(
        self, batches: Iterable[LLMBatch], step: int, variant_name: str
    ):
        self.model.eval()
        total_loss = 0.0
        total_correct_tokens = 0
        total_masked_tokens = 0
        extra_losses = defaultdict(float)
        for processed_batch in batches:
            with torch.no_grad():
<<<<<<< HEAD
                loss, aux_info = self.calculate_loss_and_gradient(processed_batch, 1)
=======
                loss, aux_info = self.calculate_loss_and_gradient(
                    processed_batch, self.batch_size
                )
>>>>>>> dbc538fe
            total_loss += loss
            total_correct_tokens += aux_info["correct_tokens"]
            total_masked_tokens += aux_info["total_masked_tokens"]
            for name, loss_value in aux_info["losses"].items():
                extra_losses[name] += loss_value
        if self.is_logging_process:
            self.logger.report_scalar(
                title=f"eval/total_loss/{variant_name}",
                value=total_loss / self.n_eval_batches,
                iteration=step,
            )
            self.logger.report_scalar(
                title=f"eval/accuracy/{variant_name}",
                value=total_correct_tokens / total_masked_tokens,
                iteration=step,
            )
            for name, loss_value in extra_losses.items():
                self.logger.report_scalar(
                    title=f"eval/{name}/{variant_name}",
                    value=loss_value / self.n_eval_batches,
                    iteration=step,
                )

    def _decode_samples(self, step):
        examples = [
            "1, 2, 3, 4, 5",
            "Our Father, who art in heaven,",
            "Warsaw -> Poland Paris -> France Berlin ->",
            "Speech at a funeral of a fly: ",
        ]
        tokenizer = GPT2Tokenizer.from_pretrained("gpt2")
        for example in examples:
            tokens = torch.tensor(
                tokenizer.convert_tokens_to_ids(tokenizer.tokenize(example))
            ).to(self.train_dataloader.device)
            output_tokens = decode_single_example(
                self.model,
                self.max_sequence_length,
                tokens,
                tokenizer._convert_token_to_id("<|endoftext|>"),
            )
            decoded_output = tokenizer.decode(output_tokens)
            print(f"{example}: {decoded_output}")
            self.logger.report_text(
                title=f"decoding_sample/{example}",
                value=decoded_output,
                iteration=step,
            )

<<<<<<< HEAD
    def _log_train_stats(self, loss_value, step, current_bs):
=======
    def _log_train_stats(self, loss_value, step, current_batch_size):
>>>>>>> dbc538fe
        self.logger.report_scalar(title="step", value=step, iteration=step)
        self.logger.report_scalar(
            title="lr", value=self.lr_scheduler.get_lr(step=step), iteration=step
        )
<<<<<<< HEAD
        self.logger.report_scalar(title="batch_size", value=current_bs, iteration=step)
=======
        self.logger.report_scalar(
            title="batch_size", value=current_batch_size, iteration=step
        )
>>>>>>> dbc538fe
        if self.dataset_type == "c4":
            self._log_fraction_dataset_processed(step)
        for name, stats in self.loss_accumulators.items():
            stats.acc += loss_value
            if stats.interval > 0 and step > 0 and step % stats.interval == 0:
                self.logger.report_scalar(
                    title=name,
                    value=stats.acc / stats.interval,
                    iteration=step,
                    processed_tokens_so_far=self.num_processed_tokens,
                )
                stats.acc = 0.0

    def _log_weights_and_gradients(self, step):
        g_norms, w_norms = {}, {}
        if (
            self.logging_interval_heavy > 0
            and step % self.logging_interval_heavy == 0
            and step > 0
            and self.log_gradients_and_weights
        ):
            for name, value in self.model.named_parameters():
                if value.grad is not None:
                    norm = torch.linalg.norm(value.grad)
                    g_norms[f"weight_norms/{name.replace('.', '/')}/grad"] = norm
                if value.requires_grad:
                    norm = torch.linalg.norm(value)
                    w_norms[f"weight_norms/{name.replace('.', '/')}/weight"] = norm
            g_norms[f"weight_norms/grad_norm_total"] = torch.linalg.norm(
                torch.tensor(list(g_norms.values()))
            )
            w_norms[f"weight_norms/weight_norm_total"] = torch.linalg.norm(
                torch.tensor(list(w_norms.values()))
            )
            for name, value in {**g_norms, **w_norms}.items():
                self.logger.report_scalar(title=name, value=value, iteration=step)

    def _log_fraction_dataset_processed(self, step):
        processed = step * self.batch_size * self.max_sequence_length
        total = C4Dataset.total_gpt2_tokens
        self.logger.report_scalar(
            title="Fraction of dataset that is processed (assumuing no DDP)",
            value=processed / total,
            iteration=step,
        )

    def _log_accuracy(self, aux_info, step):
        self.correct_tokens_accumulator += aux_info["correct_tokens"]
        self.total_tokens_accumulator += aux_info["total_masked_tokens"]
        if step % self.logging_interval_loss == 0 and step > 0:
            self.logger.report_scalar(
                title="accuracy",
                value=self.correct_tokens_accumulator / self.total_tokens_accumulator,
                iteration=step,
            )
            self.correct_tokens_accumulator = 0.0
            self.total_tokens_accumulator = 0.0

    def _log_auxiliary_losses(self, losses, step):
        for name, loss in losses.items():
            self.auxiliary_losses_accumulator[name] = (
                self.auxiliary_losses_accumulator.get(name, 0) + loss
            )

        if step % self.logging_interval_loss == 0 and step > 0:
            for name, loss in losses.items():
                self.logger.report_scalar(
                    title=f"{name}",
                    value=loss / self.logging_interval_loss,
                    iteration=step,
                )
            self.auxiliary_losses_accumulator.clear()

    def _save_weights(self, step):
        if (
            self.save_weights_path is not None
            and self.save_weights_interval > 0
            and step % self.save_weights_interval == 0
        ):
            save_checkpoint(
                self.model,
                self.optimizer,
                self.scaler,
                self.save_weights_path,
                self.rank,
                step,
                self.batch_size,
                self.cutoff,
                self.logger,
            )

    def _repeater_rerun(
        self, step, repeater_job_end_time: Optional[int], buffer=15 * 60
    ) -> bool:
        if repeater_job_end_time and ((repeater_job_end_time - time())) < buffer:
            save_checkpoint(
                self.model,
                self.optimizer,
                self.scaler,
                self.save_weights_path,
                self.rank,
                step,
                self.batch_size,
                self.cutoff,
                self.logger,
            )

            return True
        else:
            return False

    def _check_config(self):
        if self.eval_dynamic_groupsize:
            assert self.eval_max_group_size_logfactor is not None
            assert self.eval_min_group_size_logfactor is not None
            assert (
                self.eval_min_group_size_logfactor <= self.eval_max_group_size_logfactor
            )<|MERGE_RESOLUTION|>--- conflicted
+++ resolved
@@ -13,11 +13,7 @@
 from lizrd.core.misc import propagate_forward_pass_cache
 from lizrd.support.decoding import decode_single_example
 from lizrd.support.logging import AbstractLogger
-<<<<<<< HEAD
-from lizrd.support.misc import get_ith_chunk, calculate_current_bs_from_rampup
-=======
 from lizrd.support.misc import get_ith_chunk, calculate_current_batch_size_from_rampup
->>>>>>> dbc538fe
 from lizrd.text.data import LLMBatch
 from lizrd.train.scheduler import AbstractLRScheduler
 from research.conditional.moe_layers.continuous_moe import ContinuousMoE
@@ -87,12 +83,7 @@
     profiler_schedule: None = None
     rank: Optional[int] = None
     start_step: int = 0
-<<<<<<< HEAD
-    batch_size_rampup_transition_points: Optional[list[float]] = None
-    batch_size_rampup_sizes: Optional[list[int]] = None
-=======
     batch_size_rampup_config: Optional[BatchSizeRampupConfig] = None
->>>>>>> dbc538fe
     checkpoint: Optional[dict[str, torch.Tensor]] = None
 
     def __attrs_post_init__(self):
@@ -217,37 +208,6 @@
             num_processed_tokens_so_far=self.num_processed_tokens,
         )
 
-<<<<<<< HEAD
-        if self.batch_size_rampup_sizes is None:
-            current_bs = self.batch_size
-        else:
-            num_processed_tokens = (
-                step * self.batch_size * self.max_sequence_length * self.n_gpus
-            )
-            current_bs = calculate_current_bs_from_rampup(
-                num_processed_tokens,
-                self.batch_size_rampup_transition_points,
-                self.batch_size_rampup_sizes,
-                self.batch_size,
-            )
-        num_bs_chunks_from_rampup = self.batch_size // current_bs
-
-        for i in range(num_bs_chunks_from_rampup):
-            # TODO: make a way to avoid copying the whole batch just to get a slice
-            batch_copy = copy.deepcopy(processed_batch)
-            for _, tensor in batch_copy:
-                tensor.data = get_ith_chunk(tensor.data, num_bs_chunks_from_rampup, i)
-
-            self.lr_scheduler.set_lr(step=step, optimizer=self.optimizer)
-            loss, aux_info = self.calculate_loss_and_gradient(
-                batch_copy, num_bs_chunks_from_rampup
-            )
-            if self.rank is not None:
-                dist.all_reduce(torch.tensor(loss, device="cuda"), op=dist.ReduceOp.AVG)
-            self._apply_gradient()
-        if self.is_logging_process:
-            self._log_train_stats(loss, step, current_bs)
-=======
         self.lr_scheduler.set_lr(step=step, optimizer=self.optimizer)
         loss, aux_info = self.calculate_loss_and_gradient(
             processed_batch, current_batch_size_per_gpu
@@ -260,7 +220,6 @@
         )
         if self.is_logging_process:
             self._log_train_stats(loss, step, current_batch_size_per_gpu * self.n_gpus)
->>>>>>> dbc538fe
             self._log_accuracy(aux_info, step)
             self.layer_manager.log(step)
             self._log_weights_and_gradients(step)
@@ -268,11 +227,7 @@
         self._save_weights(step)
 
     def calculate_loss_and_gradient(
-<<<<<<< HEAD
-        self, processed_batch: LLMBatch, num_bs_chunks_from_rampup
-=======
         self, processed_batch: LLMBatch, current_batch_size_per_gpu: int
->>>>>>> dbc538fe
     ):
         """gradient accumulation: slice the batch into minibatches, get gradients from each, then average and apply them
         NOTE: this function will not set the gradients for the model if model is in eval mode
@@ -283,13 +238,9 @@
         losses = {}
 
         num_batch_chunks = max(
-<<<<<<< HEAD
-            self.gradient_accumulation_steps // num_bs_chunks_from_rampup, 1
-=======
             self.gradient_accumulation_steps
             // (self.batch_size // current_batch_size_per_gpu),
             1,
->>>>>>> dbc538fe
         )
         for i in range(num_batch_chunks):
             # TODO: make a way to avoid copying the whole batch just to get a slice
@@ -401,13 +352,9 @@
         extra_losses = defaultdict(float)
         for processed_batch in batches:
             with torch.no_grad():
-<<<<<<< HEAD
-                loss, aux_info = self.calculate_loss_and_gradient(processed_batch, 1)
-=======
                 loss, aux_info = self.calculate_loss_and_gradient(
                     processed_batch, self.batch_size
                 )
->>>>>>> dbc538fe
             total_loss += loss
             total_correct_tokens += aux_info["correct_tokens"]
             total_masked_tokens += aux_info["total_masked_tokens"]
@@ -457,22 +404,14 @@
                 iteration=step,
             )
 
-<<<<<<< HEAD
-    def _log_train_stats(self, loss_value, step, current_bs):
-=======
     def _log_train_stats(self, loss_value, step, current_batch_size):
->>>>>>> dbc538fe
         self.logger.report_scalar(title="step", value=step, iteration=step)
         self.logger.report_scalar(
             title="lr", value=self.lr_scheduler.get_lr(step=step), iteration=step
         )
-<<<<<<< HEAD
-        self.logger.report_scalar(title="batch_size", value=current_bs, iteration=step)
-=======
         self.logger.report_scalar(
             title="batch_size", value=current_batch_size, iteration=step
         )
->>>>>>> dbc538fe
         if self.dataset_type == "c4":
             self._log_fraction_dataset_processed(step)
         for name, stats in self.loss_accumulators.items():
