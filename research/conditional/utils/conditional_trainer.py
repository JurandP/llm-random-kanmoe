--- conflicted
+++ resolved
@@ -15,15 +15,11 @@
 from research.conditional.moe_layers.continuous_moe import ContinuousMoE
 from research.conditional.moe_layers.expert_choice import ExpertChoiceFF
 from research.conditional.utils.layer_manager import LayerManager
-<<<<<<< HEAD
 from research.conditional.utils.model_utils import make_loss_and_backprop_function
-=======
 from research.conditional.utils.misc_tools import temp_modify_attr
 from research.conditional.utils.model_utils import (
-    make_loss_function,
     update_model_fit_gpu_info,
 )
->>>>>>> 620c13c4
 from research.datasets import DataloaderWrapper
 from lizrd.text.datasets import C4Dataset
 from transformers import GPT2Tokenizer
@@ -144,79 +140,7 @@
                 except:
                     print("Decoding failed, skipping...")
             self._after_step_operations(step)
-<<<<<<< HEAD
-
-            t3 = time.time()
-
-            self.total_time_trainsteps += t1 - t0
-            self.total_time_decoding += t2 - t1
-            self.total_time_afterstep += t3 - t2
-
-            if step % 1000 == 0 and self.is_process_logging:
-                total_time = (
-                    self.total_time_trainsteps
-                    + self.total_time_decoding
-                    + self.total_time_afterstep
-                )
-                self.logger.report_scalar(
-                    title="time/trainstep_fraction",
-                    value=self.total_time_trainsteps / total_time,
-                    iteration=step,
-                )
-                self.logger.report_scalar(
-                    title="time/decoding_fraction",
-                    value=self.total_time_decoding / total_time,
-                    iteration=step,
-                )
-                self.logger.report_scalar(
-                    title="time/afterstep_fraction",
-                    value=self.total_time_afterstep / total_time,
-                    iteration=step,
-                )
-
-    def _decode_samples(self, step):
-        examples = [
-            "1, 2, 3, 4, 5",
-            "Our Father, who art in heaven,",
-            "Warsaw -> Poland Paris -> France Berlin ->",
-            "Speech at a funeral of a fly: ",
-        ]
-        tokenizer = GPT2Tokenizer.from_pretrained("gpt2")
-        for example in examples:
-            tokens = torch.tensor(
-                tokenizer.convert_tokens_to_ids(tokenizer.tokenize(example))
-            ).to(self.train_dataloader.device)
-            output_tokens = decode_single_example(
-                self.model,
-                self.max_sequence_length,
-                tokens,
-                tokenizer._convert_token_to_id("<|endoftext|>"),
-            )
-            decoded_output = tokenizer.decode(output_tokens)
-            print(f"{example}: {decoded_output}")
-            self.logger.report_text(
-                title=f"decoding_sample/{example}",
-                value=decoded_output,
-                iteration=step,
-            )
-
-    def _optimize(
-        self, additional_loss: Optional[torch.Tensor], should_apply_gradient=False
-    ):
-        if additional_loss is not None:
-            self.scaler.scale(additional_loss).backward()
-        if should_apply_gradient:
-            if self.gradient_clipping is not None:
-                self.scaler.unscale_(self.optimizer)
-                torch.nn.utils.clip_grad_norm_(
-                    self.model.parameters(), self.gradient_clipping
-                )
-            self.scaler.step(self.optimizer)
-            self.optimizer.zero_grad()
-            self.scaler.update()
-=======
         self._after_train_operations()
->>>>>>> 620c13c4
 
     def _train_step(
         self,
@@ -259,26 +183,24 @@
                 batch=batch_copy,
                 model=self.model,
                 mixed_precision=self.mixed_precision,
-<<<<<<< HEAD
-                scaler=self.scaler,
-=======
                 mixed_precision_dtype=self.mixed_precision_dtype,
->>>>>>> 620c13c4
+                do_backward_pass=should_optimize,
                 vocab_size=self.vocab_size,
-                gradient_accumulation_steps=self.gradient_accumulation_steps,
             )
 
             # clear computation graph, store gradients, only apply gradients at the end
             should_apply_gradient = i == self.gradient_accumulation_steps - 1
 
-            additional_loss = torch.tensor(0.0).to(cross_entropy_loss.device)
-            additional_loss.requires_grad = True
+            additional_loss_to_optimize = torch.zeros_like(
+                cross_entropy_loss, requires_grad=True
+            )
             for key, value in aux_info["losses"].items():
-                additional_loss += value
+                additional_loss_to_optimize += value
 
             if should_optimize:
                 self._optimize(
-                    additional_loss, should_apply_gradient=should_apply_gradient
+                    additional_loss_to_optimize,
+                    should_apply_gradient=should_apply_gradient,
                 )
             total_cross_entropy_loss += cross_entropy_loss.item()
             correct_tokens_value += aux_info["correct_tokens"]
@@ -296,8 +218,6 @@
     def _optimize(self, loss, should_apply_gradient=False):
         # since we sum gradients averaged over multiple smaller batches, we need to normalize here
         loss /= self.gradient_accumulation_steps
-        if self.gradient_accumulation_steps == 1:
-            self.optimizer.zero_grad()
         # clear computation graph, store gradients
         if self.scaler is None:
             loss.backward()
@@ -319,8 +239,7 @@
                 self.scaler.step(self.optimizer)
                 if self.scaler is not None:
                     self.scaler.update()
-            if self.gradient_accumulation_steps > 1:
-                self.optimizer.zero_grad()
+            self.optimizer.zero_grad()
 
     def _eval_step(self, step: int):
         batches = [self.eval_dataloader.get_batch() for _ in range(self.n_eval_batches)]
@@ -511,64 +430,6 @@
             if self.scaler is not None:
                 checkpoint["scaler"] = self.scaler.state_dict()
 
-<<<<<<< HEAD
-    def _hack_for_batch_size(
-        self,
-        step,
-    ):
-        """
-        This is a hack to easily determine the maximal batch size that can be used with given GPU memory and model size.
-        """
-        self.model.train()
-        processed_batch = self.train_dataloader.get_batch()
-        for name, tensor in processed_batch:
-            tensor.data = tensor[:1].repeat(step + 1, 1).data
-        loss, _aux_info = self._calculate_loss_and_backward_pass(
-            batch=processed_batch,
-            model=self.model,
-            mixed_precision=self.mixed_precision,
-            vocab_size=self.vocab_size,
-            scaler=self.scaler,
-            backward_pass=True,
-            gradient_accumulation_steps=1,
-        )
-        self._optimize(None, should_apply_gradient=True)
-        if self.is_process_logging:
-            self.logger.report_scalar(
-                title="max batch size", value=step * self.n_gpus, iteration=step
-            )
-
-    def _hack_for_contmoe_expert_size(
-        self,
-        step,
-    ):
-        """
-        This is a hack to easily determine the maximal batch size that can be used with given GPU memory and model size.
-        """
-        assert all(
-            [
-                isinstance(layer, ContinuousMoE)
-                for name, layer in self.layer_manager._layers
-            ]
-        )
-        self.model.train()
-        processed_batch = self.train_dataloader.get_batch()
-        for block_name, layer in self.layer_manager._layers:
-            layer.expertsize = step + 1
-            layer.init_core_parameters()
-            layer.to(torch.device("cuda"))
-        loss, _ = self._calculate_loss_and_backward_pass(
-            batch=processed_batch,
-            model=self.model,
-            mixed_precision=self.mixed_precision,
-            vocab_size=self.vocab_size,
-            scaler=self.scaler,
-            backward_pass=True,
-            gradient_accumulation_steps=1,
-        )
-        self._optimize(None, should_apply_gradient=True)
-        self.logger.report_scalar(title="max expert size", value=step, iteration=step)
-=======
             torch.save(checkpoint, os.path.join(self.save_weights_path, f"{step}.pth"))
             print(f"Weights saved to {self.save_weights_path} (step {step})")
 
@@ -591,5 +452,4 @@
             assert self.eval_min_group_size_logfactor is not None
             assert (
                 self.eval_min_group_size_logfactor <= self.eval_max_group_size_logfactor
-            )
->>>>>>> 620c13c4
+            )