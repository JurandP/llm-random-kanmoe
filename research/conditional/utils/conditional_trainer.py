import os.path
import copy
from typing import Optional, Literal
from types import SimpleNamespace as SN

import numpy as np
import torch
from attr import define

from lizrd.datasets import wikibookdata
import lizrd.datasets.processed_batch
from lizrd.support.logging import AbstractLogger
from research.conditional.moe_layers.continuous_moe import ContinuousMoE
from research.conditional.utils.layer_manager import LayerManager
from research.conditional.utils.misc_tools import get_ith_chunk
from research.conditional.utils.model_utils import make_loss_function
from lizrd.datasets.c4 import NUM_C4_TOKENS


@define(slots=False)
class ConditionalTrainer:
    model: torch.nn.Module
    optimizer: torch.optim.Optimizer
    train_dataloader: wikibookdata.ProcessedDatasetWrapper
    vocab_size: int
    mixed_precision: bool
    logger: Optional[AbstractLogger]
    model_type: Literal["bert", "gpt"]
    logging_interval_loss: int
    logging_interval_light: int
    logging_interval_heavy: int
    _calculate_loss: Optional[callable] = None
    mask_percent: Optional[float] = None
    scaler: Optional[torch.cuda.amp.GradScaler] = None
    layer_manager: Optional[LayerManager] = None
    loss_accumulator: Optional[float] = None
    n_gpus: int = 1
    hack_name: str = None
    save_weights_path: str = None
    save_weights_interval: int = 1000
    load_weights_path: str = None
    gradient_clipping: float = None
    loss_checkpoint_chungs: int = 0
    gradient_accumulation_steps: int = 1
    lr_decay: float = None
    lr_warmup_steps: int = 0
    lr_decay_interval: int = 0
    log_gradients_and_weights: bool = False
    loss_log_intervals: tuple[int] = (1, 10, 100, 1000)

    def __attrs_post_init__(self):
        self.scaler = torch.cuda.amp.GradScaler(enabled=self.mixed_precision)
        self.loss_accumulators = {f"loss_interval/{i}": SN(acc=0., interval=i) for i in self.loss_log_intervals}
        self.loss_accumulators["loss"] = SN(acc=0., interval=self.logging_interval_loss)
        self._calculate_loss = make_loss_function(
            model=self.model_type,
            loss_checkpoint_chungs=self.loss_checkpoint_chungs,
            mask_percentage=self.mask_percent,
        )
        self.layer_manager = LayerManager(
            self.model, self.logging_interval_light, self.logging_interval_heavy
        )
        if self.lr_decay is None:
            self.lr_decay_interval = np.Inf
        self.lr_scheduler = torch.optim.lr_scheduler.LambdaLR(
            self.optimizer, lr_lambda=lambda i: i/self.lr_warmup_steps if i < self.lr_warmup_steps else
            self.lr_decay**(i//self.lr_decay_interval)
        )

    def _restore_weights(self):
        if self.load_weights_path is not None:
            if os.path.exists(self.load_weights_path):
                print(f"Loading weights from {self.load_weights_path}")
                checkpoint = torch.load(self.load_weights_path)
                self.model.load_state_dict(checkpoint["model"], strict=False)
                self.optimizer.load_state_dict(checkpoint["optimizer"])
                self.scaler.load_state_dict(checkpoint["scaler"])
            else:
                print(
                    f"No weights found at {self.load_weights_path}, training from scratch"
                )

    def _save_weights(self, step):
        if (
            self.save_weights_path is not None
            and step % self.save_weights_interval == 0
        ):
            checkpoint = {"model": self.model.state_dict(),
                          "optimizer": self.optimizer.state_dict(),
                          "scaler": self.scaler.state_dict()}
            torch.save(checkpoint, self.save_weights_path)
            print(f"Weights saved to {self.save_weights_path} (step {step})")

    def train(self, n_steps: int):
        self._restore_weights()
        for step in range(n_steps + 1):
            if self.hack_name is not None:
                self._hack(self.hack_name, step)
            else:
                self._train_step(step)
            if step % 1000 == 0:
                print(f"Step {step}")

    def _optimize(self, loss, should_apply_gradient=False):
        # since we sum gradients averaged over multiple smaller batches, we need to normalize here
        loss /= self.gradient_accumulation_steps
        if self.gradient_accumulation_steps == 1:
            self.optimizer.zero_grad()
        # clear computation graph, store gradients
        self.scaler.scale(loss).backward()
        if should_apply_gradient:
            if self.gradient_clipping is not None:
                self.scaler.unscale_(self.optimizer)
                torch.nn.utils.clip_grad_norm_(
                    self.model.parameters(), self.gradient_clipping
                )
            self.scaler.step(self.optimizer)
            if self.gradient_accumulation_steps > 1:
                self.optimizer.zero_grad()
            self.scaler.update()

    def _train_step(
        self,
        step,
    ):
        self.model.train()
        if self.logger is not None:
            self.layer_manager.prepare_for_logging(step)
        processed_batch: lizrd.datasets.processed_batch.ProcessedBatch = (
            self.train_dataloader.get_batch()
        )

        loss = self.optimize_with_gradient_accumulation(processed_batch)
        self.lr_scheduler.step()
        if self.logger is not None:
            self._log_train_stats(loss, step)
            self.layer_manager.log(step)
            self._log_heavy(step)
        self._save_weights(step)

    def optimize_with_gradient_accumulation(
        self, processed_batch: wikibookdata.ProcessedBatch
    ):
        """gradient accumulation: slice the batch into minibatches, get gradients from each, then average and apply them"""
        loss_value = 0.0
        for i in range(self.gradient_accumulation_steps):
            batch_copy = copy.deepcopy(processed_batch)
            for tensor in batch_copy:
                tensor.data = get_ith_chunk(
                    tensor.data, self.gradient_accumulation_steps, i
                )
            loss = self._calculate_loss(
                batch=batch_copy,
                model=self.model,
                mixed_precision=self.mixed_precision,
                vocab_size=self.vocab_size,
            )

            # clear computation graph, store gradients, only apply gradients at the end
            should_apply_gradient = i == self.gradient_accumulation_steps - 1
            self._optimize(loss, should_apply_gradient=should_apply_gradient)
            loss_value += loss.item()

        return loss_value

    def _log_train_stats(self, loss_value, step):
        self.logger.report_scalar(title="step", value=step, iteration=step)
<<<<<<< HEAD
        if self.train_dataloader.dataset_type == "c4":
            self._log_fraction_dataset_processed(step)
        self.loss_accumulator += loss_value
        if step % self.logging_interval_loss == 0 and step > 0:
            self.logger.report_scalar(
                title="loss",
                value=self.loss_accumulator / self.logging_interval_loss,
                iteration=step,
            )
            self.loss_accumulator = 0.0
=======
        self.logger.report_scalar(title="lr", value=self.lr_scheduler.get_last_lr()[0], iteration=step)
        for name, stats in self.loss_accumulators.items():
            stats.acc += loss_value
            if step % stats.interval == 0 and step > 0:
                self.logger.report_scalar(
                    title=name,
                    value=stats.acc / stats.interval,
                    iteration=step,
                )
                stats.acc = 0.0

    def _log_heavy(self, step):
        g_metrics, w_metrics = {}, {}
        if step % self.logging_interval_heavy == 0 and step > 0 and self.log_gradients_and_weights:
            for name, value in self.model.named_parameters():
                if value.grad is not None:
                    norm = torch.linalg.norm(value.grad)
                    g_metrics[f"weight_norms/{name.replace('.', '/')}/grad"] = norm
                if value.requires_grad:
                    norm = torch.linalg.norm(value)
                    w_metrics[f"weight_norms/{name.replace('.', '/')}/weight"] = norm
            g_metrics[f"weight_norms/grad_norm_total"] = torch.linalg.norm(torch.tensor(list(g_metrics.values())))
            w_metrics[f"weight_norms/weight_norm_total"] = torch.linalg.norm(torch.tensor(list(w_metrics.values())))
            self._log_dict({**g_metrics, **w_metrics}, step)

    def _log_dict(self, metrics, step):
        for k, v in metrics.items():
            self.logger.report_scalar(title=k, value=v, iteration=step)
>>>>>>> bc034dc2

    def _log_fraction_dataset_processed(self, step):
        batch_size = self.train_dataloader.batch_size
        seq_len = self.train_dataloader.sequence_length
        processed = step * batch_size * seq_len
        total = NUM_C4_TOKENS
        self.logger.report_scalar(
                title="Fraction of dataset that is processed (assumuing no DDP)",
                value=processed / total,
                iteration=step,
            )

    def _hack(self, hack_name, step):
        if hack_name == "batch_size":
            self._hack_for_batch_size(step)
        elif hack_name == "expert_size":
            self._hack_for_contmoe_expert_size(step)
        else:
            raise ValueError(f"Unknown hack {hack_name}")

    def _hack_for_batch_size(
        self,
        step,
    ):
        """
        This is a hack to easily determine the maximal batch size that can be used with given GPU memory and model size.
        """
        self.model.train()
        processed_batch = self.train_dataloader.get_batch()
        assert isinstance(
            processed_batch, lizrd.datasets.processed_batch.ProcessedBatch
        )
        for tensor in processed_batch:
            tensor.data = tensor[:1].repeat(step + 1, 1).data
        loss = self._calculate_loss(
            batch=processed_batch,
            model=self.model,
            mixed_precision=self.mixed_precision,
            vocab_size=self.vocab_size,
        )
        self._optimize(loss, should_apply_gradient=True)
        if self.logger is not None:
            self.logger.report_scalar(
                title="max batch size", value=step * self.n_gpus, iteration=step
            )

    def _hack_for_contmoe_expert_size(
        self,
        step,
    ):
        """
        This is a hack to easily determine the maximal batch size that can be used with given GPU memory and model size.
        """
        assert all(
            [
                isinstance(layer, ContinuousMoE)
                for name, layer in self.layer_manager._layers
            ]
        )
        self.model.train()
        processed_batch = self.train_dataloader.get_batch()
        assert isinstance(
            processed_batch, lizrd.datasets.processed_batch.ProcessedBatch
        )
        for block_name, layer in self.layer_manager._layers:
            layer.expertsize = step + 1
            layer.init_parameters()
            layer.to(torch.device("cuda"))
        loss = self._calculate_loss(
            batch=processed_batch,
            model=self.model,
            mixed_precision=self.mixed_precision,
            vocab_size=self.vocab_size,
        )
        self._optimize(loss, should_apply_gradient=True)
        self.logger.report_scalar(title="max expert size", value=step, iteration=step)<|MERGE_RESOLUTION|>--- conflicted
+++ resolved
@@ -165,18 +165,8 @@
 
     def _log_train_stats(self, loss_value, step):
         self.logger.report_scalar(title="step", value=step, iteration=step)
-<<<<<<< HEAD
         if self.train_dataloader.dataset_type == "c4":
             self._log_fraction_dataset_processed(step)
-        self.loss_accumulator += loss_value
-        if step % self.logging_interval_loss == 0 and step > 0:
-            self.logger.report_scalar(
-                title="loss",
-                value=self.loss_accumulator / self.logging_interval_loss,
-                iteration=step,
-            )
-            self.loss_accumulator = 0.0
-=======
         self.logger.report_scalar(title="lr", value=self.lr_scheduler.get_last_lr()[0], iteration=step)
         for name, stats in self.loss_accumulators.items():
             stats.acc += loss_value
@@ -205,7 +195,6 @@
     def _log_dict(self, metrics, step):
         for k, v in metrics.items():
             self.logger.report_scalar(title=k, value=v, iteration=step)
->>>>>>> bc034dc2
 
     def _log_fraction_dataset_processed(self, step):
         batch_size = self.train_dataloader.batch_size
