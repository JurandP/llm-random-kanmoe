--- conflicted
+++ resolved
@@ -39,13 +39,11 @@
     if args.repeater_mode:
         assert args.relative_init_scale == None
 
-<<<<<<< HEAD
     assert args.lr_trapezoidal_decay_percent + args.lr_warmup_percent <= 1
     assert (
         args.lr_trapezoidal_decay_percent + (args.lr_warmup_steps / args.final_lr_step)
         <= 1
     )
-=======
     if args.batch_size_rampup_transition_points is not None:
         assert (
             args.batch_size_rampup_sizes is not None
@@ -61,5 +59,4 @@
         for size in args.batch_size_rampup_sizes:
             assert (
                 args.batch_size % size == 0
-            ), "Currently, target batch size needs to be divisible by the rampup batch sizes"
->>>>>>> 99a41733
+            ), "Currently, target batch size needs to be divisible by the rampup batch sizes"