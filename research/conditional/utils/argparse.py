--- conflicted
+++ resolved
@@ -26,11 +26,7 @@
         "--model_type", type=str, choices=["gpt", "bert"], default="bert"
     )
     parser.add_argument(
-<<<<<<< HEAD
-        "--objects_for_propagation",
-=======
         "--names_for_forward_pass_caching",
->>>>>>> 0d300ab0
         type=str,
         default=None,
         help="comma-separated list of objects to propagate in forward pass (e.g. 'attention_keys,ff_activation')",
