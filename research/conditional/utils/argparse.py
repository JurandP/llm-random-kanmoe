import argparse


def introduce_parser_arguments(
    parser: argparse.ArgumentParser,
) -> argparse.ArgumentParser:
    # CORE model hyperparameters, almost always specified in baseline configs
    parser.add_argument(
        "--model_type", type=str, choices=["gpt", "bert"], required=True
    )
    parser.add_argument("--ff_mode", type=str, default="vanilla")
    parser.add_argument("--attention_mode", type=str, default="vanilla")
    parser.add_argument("--parallel_blocks", action="store_true")
    parser.add_argument("--n_blocks", type=int, required=True)
    parser.add_argument("--dmodel", type=int, required=True)
    parser.add_argument("--dff", type=int, required=False)  # not used by granularity
    parser.add_argument("--n_att_heads", type=int, required=True)
    parser.add_argument("--dhead", type=int, default=None)

    # other model hyperparameters
    parser.add_argument("--activation_type", type=str, default="relu")
    parser.add_argument("--residual_mode", type=str, default="pre_norm")
    parser.add_argument("--every_other_layer", action="store_true")
    parser.add_argument("--standard_ff_first", action="store_true")
    parser.add_argument("--no_ff", action="store_true")
    parser.add_argument("--moe_inner_expert", type=str, default="ff")

    # CORE training hyperparameters, almost always specified in baseline configs

    parser.add_argument("--n_steps", type=int, required=True)
    parser.add_argument("--learning_rate", type=float, required=True)
    parser.add_argument("--scheduler", type=str, required=True)
    parser.add_argument("--final_lr_step", type=int, required=False)
    parser.add_argument("--final_lr_fraction", type=float, required=False)
    parser.add_argument(
        "--init_type",
        type=str,
        choices=["kaiming_uniform", "truncated_normal"],
        required=True,
    )
    parser.add_argument("--init_scale", type=float, required=True)

    # other training hyperparameters

    parser.add_argument("--deterministic_experiment", action="store_true")
    parser.add_argument("--adam_beta1", type=float, default=0.9)
    parser.add_argument("--adam_beta2", type=float, default=0.999)
    parser.add_argument("--grad_clip", type=float, default=None)
    parser.add_argument("--weight_decay", type=float, default=0.0)
    parser.add_argument("--lr_decay", type=float, default=None)
    parser.add_argument("--lr_warmup_steps", type=int, default=0)
    parser.add_argument("--lr_decay_interval", type=int, default=0)

    # CORE data hyperparameters, almost always specified in baseline configs

    parser.add_argument(
        "--dataset_type", type=str, choices=["wikibook", "c4"], required=True
    )
    parser.add_argument("--batch_size", type=int, required=True)
    parser.add_argument("--cutoff", type=int, required=True)

    # other data hyperparameters
    parser.add_argument("--num_workers", type=int, default=8)

    # as of 8.02.2024 below only works for C4 dataset, as wikibook is technically two separate datasets, but wikibook is small enough to use hf datasets_cashe
    # as of 8.02.2024 it is set automatically on DGX, on other machines use manually
    parser.add_argument("--train_dataset_path", type=str, default=None)
    parser.add_argument("--validation_dataset_path", type=str, default=None)

    # training tricks for memory and speed
    parser.add_argument(
        "--activation_checkpointing_modules",
        type=str,
        default=None,
        help="comma-separated list of modules whose forward pass should be checkpointed. For reference, see get_classes_from_module_names in research/conditional/utils/model_utils.py",
    )
    parser.add_argument("--gradient_accumulation_steps", type=int, default=1)
    parser.add_argument("--mixed_precision", action="store_true")
    parser.add_argument(
        "--mixed_precision_dtype",
        type=str,
        choices=["float16", "bfloat16"],
        default=None,
    )
    parser.add_argument("--torch_compile", action="store_true")
    parser.add_argument("--loss_checkpoint_chungs", type=int, default=0)
    parser.add_argument("--ddp_enabled", action="store_true")
    parser.add_argument("--fsdp_enabled", action="store_true")
    parser.add_argument(
        "--fsdp_offload_params",
        action="store_true",
    )
    parser.add_argument(
        "--fsdp_min_num_params",
        type=int,
        default=None,
        help="This argument is used only if fsdp_enabled is set to True. It is used to set the minimum number of parameters in a module to be wrapped in FSDP. If the number of parameters is smaller than this value, then the module is not wrapped in FSDP. This is useful for small modules, where the overhead of FSDP is too large compared to the compute of the module.",
    )
    parser.add_argument(
        "--fsdp_modules_to_wrap",
        type=str,
        default=None,
        help="This argument is used only if fsdp_enabled is set to True. It is used to set the list of modules that should be wrapped in FSDP. This is an alternative to wrapping using fsdp_min_num_of_params. For reference, see get_classes_from_module_names in research/conditional/utils/model_utils.py",
    )
    parser.add_argument(
        "--fsdp_selective_precision_modules",
        type=str,
        default=None,
        help="comma-separated list of modules whose parameters should be wrapped in FSDP with a different precision than the rest of the model. For reference, see get_classes_from_module_names in research/conditional/utils/model_utils.py",
    )
    parser.add_argument(
        "--model_parallelism_fragmentation",
        type=str,
        default=None,
        help="comma-separated list of integers, that signify the numbers of model blocks that are first on the new device, e.g. 2,4 means that blocks 0,1 will be on GPU 0, blocks 2,3 will be on GPU 1, and the rest will be on GPU 2",
    )
    parser.add_argument("--detect_anomaly", action="store_true")
    parser.add_argument("--flash_attention", action="store_true")

    # other parameters usually not changed for experiments

    parser.add_argument("--mask_loss_weight", type=float, default=1.0)
    parser.add_argument("--mask_percent", type=float, default=0.15)
    parser.add_argument(
        "--data_seed", type=int, default=-1, help="Negative value means random seed"
    )
    parser.add_argument("--torch_seed", type=int, default=42)

    # hardware
    parser.add_argument("--n_gpus", type=int, default=1)

    # Logging parameters
    parser.add_argument("--logger_types", type=str, required=True)
    parser.add_argument("--wandb_entity", type=str, default="ideas_cv")
    parser.add_argument("--project_name", type=str, default="pmtest/llm-random")
    parser.add_argument("--wandb_project", type=str, default="llm-random")
    parser.add_argument("--name", type=str, default="")
    parser.add_argument("--tags", nargs="*", type=str, default=None)
    parser.add_argument("--logging_interval_light", type=int, default=1000000)
    parser.add_argument("--logging_interval_heavy", type=int, default=1000000)
    parser.add_argument("--logging_interval_loss", type=int, default=1000)
    parser.add_argument("--eval_interval", type=int, default=1000)
    parser.add_argument("--n_eval_batches", type=int, default=10)
    parser.add_argument("--log_gradients_and_weights", action="store_true")
    parser.add_argument("--path_to_entry_config", type=str, default=None)
    parser.add_argument("--all_config_paths", type=str, default=None)
    parser.add_argument("--git_branch", type=str, default=None)
    parser.add_argument("--decoding_interval", type=int, default=0)

    parser.add_argument("--model_fit_gpu_info_database_path", type=str, default=None)
    parser.add_argument("--model_fit_gpu_info_params", type=str, default=None)

    # profiler parameters
    parser.add_argument("--profiler_enabled", action="store_true")
    parser.add_argument("--profiler_trace_path", type=str, default=None)
    parser.add_argument("--profiler_schedule_wait", type=int, default=None)
    parser.add_argument("--profiler_schedule_warmup", type=int, default=None)
    parser.add_argument("--profiler_schedule_active", type=int, default=None)
    parser.add_argument("--profiler_schedule_repeat", type=int, default=None)
    parser.add_argument("--profiler_schedule_skip_first", type=int, default=None)

    # model versioning

    parser.add_argument("--save_weights_path", type=str, default=None)
    parser.add_argument("--save_weights_interval", type=int, default=1000)
    parser.add_argument("--load_weights_path", type=str, default=None)

    # paremeters for specific experiments

    ## used by MoE (common)
    parser.add_argument(
        "--eval_dynamic_groupsize",
        action="store_true",
        help="During evaluation, evaluate model with multiple group sizes",
    )
    parser.add_argument(
        "--eval_min_group_size_logfactor",
        type=int,
        default=None,
        help="During evaluation, the smallest group size is group_size * 2**eval_min_group_size_logfactor",
    )
    parser.add_argument(
        "--eval_max_group_size_logfactor",
        type=int,
        default=None,
        help="During evaluation, the largest group size is group_size * 2**eval_max_group_size_logfactor",
    )

    ## used often by Continuous MoE

    parser.add_argument("--eval_discrete_mot", action="store_true")
    parser.add_argument("--emit_softmax_over_experts", action="store_true")
    parser.add_argument("--steps_until_start_temperature_learn", type=int, default=0)
    parser.add_argument("--n_experts", type=int)
    parser.add_argument("--group_size", type=int)
    parser.add_argument("--sparsity_dim", type=int)
    parser.add_argument("--temperature", type=float)
    parser.add_argument("--expert_size", type=int)
    parser.add_argument("--share_by_experts", action="store_true")
    parser.add_argument("--share_by_emit_merge", action="store_true")
    parser.add_argument("--flop_matched", action="store_true")

    ## used by MoE (specific)
    parser.add_argument(
        "--load_balancing_loss_weight",
        type=float,
        default=0.01,
        help="Whether to use auxiliary loss in loss calculations",
    )
    parser.add_argument("--topk_fraction", type=float)
    parser.add_argument("--expert_random_perm", action="store_true")
    parser.add_argument(
        "--granularity_expert_config",
        action="store_true",
        help="This argument is deprecated. Provide either (total_experts_width, n_experts, effective_dff) or (expert_size, n_experts, topk_fraction) instead.",
    )
    parser.add_argument("--total_experts_width", type=int)
    parser.add_argument(
        "--granularity",
        type=int,
        help="How smaller is each expert compared to standard MoE",
    )
    parser.add_argument(
        "--expansion_rate",
        type=int,
        help="Factor by which we expand the number of parameters in FF",
    )
    parser.add_argument(
        "--effective_dff_x",
        type=int,
        help="How much FLOPS we want to spend on FF, in multiples of d_model",
    )
    parser.add_argument(
        "--expert_use_topk_initialization",
        type=str,
        choices=["Always", "Never", "Default"],
        default="Default",
        help="Whether to init fan_in of Lin2 in Experts with topk or not. Default means yes for EC and no for TC.",
    )
    parser.add_argument("--effective_dff", type=int)
    parser.add_argument("--softmax_over", type=str, default="tokens")
    parser.add_argument("--use_opt_einsum", action="store_true")
    parser.add_argument("--simulate_group_size", type=int, default=1)
    parser.add_argument("--kernel_r", type=int, default=256)
    parser.add_argument("--redraw_projections_interval", type=int, default=100)
    parser.add_argument("--no_kernel_norm", action="store_true")
    parser.add_argument("--no_average_attn", action="store_true")
    parser.add_argument("--kernel_type", type=str, default="relu")
    parser.add_argument("--nystrom", action="store_true")
    parser.add_argument("--xfavor", action="store_true")
    parser.add_argument("--mix_whole_batch", action="store_true")
    parser.add_argument("--capacity_factor", type=float, default=1.25)
    parser.add_argument(
        "--routing_top_k",
        type=int,
        default=1,
        help="TopK (how many experts a token is routed to) in Token Choice",
    )
    parser.add_argument(
        "--ff_parallel_compute_fraction",
        type=float,
        default=0.5,
        help="This argument is used only if ff_mode is set to expert_choice_with_parallel_ff. In this setting computations "
        "are done both by experts and dense layer and then the results are added. This argument is used to set the "
        "fraction of compute (flops) that is done by FF compared to the whole compute in the layer. For example, "
        "if this argument is 0.5, then half of the compute (flops) is done by FF and half by experts",
    )
    parser.add_argument(
        "--ff_parallel_mode",
        type=str,
        default="modify_expert_size",
        help="This argument is used only if ff_mode is set to expert_choice_with_parallel_ff. In this setting computations "
        "are done both by experts and dense layer and then the results are added. This argument is used to set how the "
        "parameters of the experts are modified to adjust compute used bu experts. Possible values: modify_expert_size, "
        "modify_topk_fraction, modify_n_experts",
    )
    parser.add_argument(
        "--dont_vectorize_switch",
        action="store_true",
        help="This argument is used in Token Choice to force it to use `for`-s",
    )

    parser.add_argument("--group_granular_moe_by_batch", action="store_true")
    parser.add_argument("--layer_norm_in_expert_choice", action="store_true")
    parser.add_argument("--granular_moe_one_hot_impl", action="store_true")
    parser.add_argument(
        "--softmax_ungrouped",
        action="store_true",
        help="in grouped ExpertChoice, run softmax over non-grouped tokens",
    )
    parser.add_argument(
        "--use_full_einsum",
        action="store_true",
        help="in grouped ExpertChoice, use squash all linears with einsum",
    )
    parser.add_argument(
        "--use_torch_bmm",
        action="store_true",
        help="in grouped ExpertChoice, use one hot implementation with all "
        "linear operations performed using torch.bmm",
    )
    parser.add_argument(
        "--use_dummy_dataset",
        action="store_true",
        help="whether to use dummy dataset (for debugging or tests)",
    )

    # experimental/legacy parameters

    parser.add_argument("--x_flop", action="store_true")
    parser.add_argument("--x_logarithmic", action="store_true")

    # mamba
    parser.add_argument("--mamba_mode", type=str, default="vanilla")
    parser.add_argument(
        "--block_modules", type=str, default=["attention", "feedforward"], nargs="+"
    )
    parser.add_argument("--mamba_expansion", type=float, default=2.0)
    parser.add_argument("--no_positional_embedding", action="store_true")

    parser.add_argument(
        "--dr_routing_type",
        type=str,
        choices=["expert_choice", "token_choice"],
        default="token_choice",
    )
    parser.add_argument("--dr_linear_first", action="store_true")
    parser.add_argument("--dr_relu_with_first", action="store_true")

    parser.add_argument(
        "--norm_class",
        type=str,
        choices=[
            "layer_norm",
            "rms_norm",
        ],
        default="layer_norm",
        required=False,
    )

    parser.add_argument(
<<<<<<< HEAD
        "--lr_ratio_modules",
        type=str,
        default=None,
        nargs="*",
    )

    parser.add_argument(
        "--lr_ratios",
        type=float,
        default=None,
        nargs="*",
=======
        "--get_router_values_from",
        type=str,
        choices=[
            "weights",
            "gate_weight",
            "lin1_weight",
        ],
        default="weights",
        required=False,
        help="'weights' is default MoE, 'gate' maximizes average activation in gating,"
        "'lin1' is similar but takes the weights from lin1 and is compatible with non-gated expert",
    )

    parser.add_argument(
        "--moe_values_exp",
        type=str,
        default="1.0",
        help="Exponent for values multiplier in MoE routing. "
        "0 means no multiplier, 1 is the standard, 2 is the square of the standard, etc. "
        "'trainable' means that the exponent is trainable. ",
    )

    parser.add_argument(
        "--moe_detach_gate", action="store_true", help="Detach gate in MoE routing"
>>>>>>> b89dfabb
    )

    return parser<|MERGE_RESOLUTION|>--- conflicted
+++ resolved
@@ -339,7 +339,6 @@
     )
 
     parser.add_argument(
-<<<<<<< HEAD
         "--lr_ratio_modules",
         type=str,
         default=None,
@@ -351,7 +350,9 @@
         type=float,
         default=None,
         nargs="*",
-=======
+    )
+
+    parser.add_argument(
         "--get_router_values_from",
         type=str,
         choices=[
@@ -376,7 +377,6 @@
 
     parser.add_argument(
         "--moe_detach_gate", action="store_true", help="Detach gate in MoE routing"
->>>>>>> b89dfabb
     )
 
     return parser