def introduce_parser_arguments(parser):
    # core hyperparameters, fixed for all experiments; needs a good reason to change

    parser.add_argument("--use_clearml", action="store_true")
    parser.add_argument("--use_neptune", action="store_true")
    parser.add_argument("--batch_size", type=int, default=600)
    parser.add_argument("--num_workers", type=int, default=8)
    parser.add_argument("--cutoff", type=int, default=128)
    parser.add_argument("--dmodel", type=int, default=768)
    parser.add_argument("--dff", type=int, default=3072)
    parser.add_argument("--n_att_heads", type=int, default=8)
    parser.add_argument("--dhead", type=int, default=None)
    parser.add_argument("--n_blocks", type=int, default=4)
    parser.add_argument("--mixed_precision", action="store_true")
    parser.add_argument("--logging_interval_light", type=int, default=1000000)
    parser.add_argument("--logging_interval_heavy", type=int, default=1000000)
    parser.add_argument("--mask_loss_weight", type=float, default=1.0)
    parser.add_argument("--mask_percent", type=float, default=0.15)
    parser.add_argument("--n_steps", type=int, default=90000)
    parser.add_argument("--data_seed", type=int, default=42)
    parser.add_argument("--torch_seed", type=int, default=42)
    parser.add_argument("--deterministic_experiment", action="store_true")
    parser.add_argument("--tags", nargs="*", type=str, default=None)
    parser.add_argument("--project_name", type=str, default="pmtest/llm-random")
    parser.add_argument(
        "--model_type", type=str, choices=["gpt", "bert"], default="bert"
    )
    # parameters usually changed for experiments
    parser.add_argument("--ff_mode", type=str, default="vanilla")
    parser.add_argument("--name", type=str, default="")
    parser.add_argument("--learning_rate", type=float, default=3e-4)
    parser.add_argument("--gradient_checkpointing", action="store_true")
    parser.add_argument("--save_weights_path", type=str, default=None)
    parser.add_argument("--save_weights_interval", type=int, default=1000)
    parser.add_argument("--load_weights_path", type=str, default=None)
    parser.add_argument("--grad_clip", type=float, default=None)
    parser.add_argument("--weight_decay", type=float, default=0.0)
    parser.add_argument("--adam_beta1", type=float, default=0.9)
    parser.add_argument("--adam_beta2", type=float, default=0.999)
    parser.add_argument("--no_ff", action="store_true")
    parser.add_argument("--loss_checkpoint_chungs", type=int, default=0)
    parser.add_argument("--gradient_accumulation_steps", type=int, default=1)
    parser.add_argument("--auto_find_grad_accumulation", action="store_true")
    parser.add_argument("--lr_decay", type=float, default=None)
    parser.add_argument("--lr_warmup_steps", type=int, default=0)
    parser.add_argument("--lr_decay_interval", type=int, default=0)
    parser.add_argument("--log_gradients_and_weights", action="store_true")
    parser.add_argument("--residual_mode", type=str, default="pre_norm")
    parser.add_argument("--detect_anomaly", action="store_true")

    # paremeters for specific experiments

    parser.add_argument("--n_experts", type=int, default=1)
    parser.add_argument("--group_size", type=int, default=1)
    parser.add_argument("--sparsity_dim", type=int, default=1)
    parser.add_argument("--temperature", type=float, default=1.0)
    parser.add_argument("--expert_size", type=int, required=False)
    parser.add_argument("--topk_fraction", type=float, required=False)
    parser.add_argument("--logging_interval_loss", type=int, default=250)
    parser.add_argument("--every_other_layer", action="store_true")
    parser.add_argument("--expert_random_perm", action="store_true")
    parser.add_argument("--standard_ff_first", action="store_true")
    parser.add_argument("--granularity_expert_config", action="store_true")
    parser.add_argument("--total_experts_width", type=int, required=False)
    parser.add_argument("--effective_dff", type=int, required=False)
    parser.add_argument("--softmax_over", type=str, required=False, default="tokens")
    parser.add_argument("--n_gpus", type=int, default=1)
    parser.add_argument("--use_opt_einsum", action="store_true")
    parser.add_argument("--share_by_experts", action="store_true")
    parser.add_argument("--share_by_emit_merge", action="store_true")
    parser.add_argument("--kernel_r", type=int, default=256)
    parser.add_argument("--redraw_projections_interval", type=int, default=100)
    parser.add_argument("--no_kernel_norm", action="store_true")
    parser.add_argument("--no_average_attn", action="store_true")
    parser.add_argument("--kernel_type", type=str, default="relu")
    parser.add_argument("--activation_type", type=str, default="relu")
    parser.add_argument("--nystrom", action="store_true")
    parser.add_argument("--xfavor", action="store_true")
    parser.add_argument("--flop_matched", action="store_true")
    parser.add_argument("--mix_whole_batch", action="store_true")
    parser.add_argument(
        "--model_parallelism_fragmentation",
        type=str,
        default=None,
        help="comma-separated list of integers, that signify the numbers of model blocks that are first on the new device, e.g. 2,4 means that blocks 0,1 will be on GPU 0, blocks 2,3 will be on GPU 1, and the rest will be on GPU 2",
    )
    parser.add_argument("--data_distributed", action="store_true")
    parser.add_argument("--group_granular_moe_by_batch", action="store_true")
<<<<<<< HEAD
    parser.add_argument("--granuar_moe_one_hot_impl", action="store_true")
    parser.add_argument(
        "--second_ln_in_granular",
        action="store_true",
        help="use layer norm after both linear layers in granular moe when using double routing",
    )
    parser.add_argument(
        "--nonlinearity_first_in_granular",
        action="store_true",
        help="use nonlinearity before gate joining granular moe when using double routing",
    )
    parser.add_argument(
        "--gating_on_start",
        action="store_true",
        help="When using double routing, both gatings are done at the start of the FF block",
    )
=======
    parser.add_argument("--granular_moe_one_hot_impl", action="store_true")
>>>>>>> b71c1bc6
    parser.add_argument("--dataset_type", type=str, default="wikibook")
    parser.add_argument(
        "--softmax_ungrouped",
        action="store_true",
        help="in grouped ExpertChoice, run softmax over non-grouped tokens",
    )
    parser.add_argument(
        "--use_full_einsum",
        action="store_true",
        help="in grouped ExpertChoice, use squash all linears with einsum",
    )

    # experimental/legacy parameters

    parser.add_argument("--hack_name", type=str, default=None)
    parser.add_argument("--x_flop", action="store_true")
    parser.add_argument("--x_logarithmic", action="store_true")

    return parser<|MERGE_RESOLUTION|>--- conflicted
+++ resolved
@@ -86,7 +86,6 @@
     )
     parser.add_argument("--data_distributed", action="store_true")
     parser.add_argument("--group_granular_moe_by_batch", action="store_true")
-<<<<<<< HEAD
     parser.add_argument("--granuar_moe_one_hot_impl", action="store_true")
     parser.add_argument(
         "--second_ln_in_granular",
@@ -103,9 +102,6 @@
         action="store_true",
         help="When using double routing, both gatings are done at the start of the FF block",
     )
-=======
-    parser.add_argument("--granular_moe_one_hot_impl", action="store_true")
->>>>>>> b71c1bc6
     parser.add_argument("--dataset_type", type=str, default="wikibook")
     parser.add_argument(
         "--softmax_ungrouped",
