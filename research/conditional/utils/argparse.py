--- conflicted
+++ resolved
@@ -72,7 +72,6 @@
     parser.add_argument("--mask_percent", type=float, default=0.15)
     parser.add_argument("--data_seed", type=int, default=42)
     parser.add_argument("--torch_seed", type=int, default=42)
-    parser.add_argument("--decoding_logging_steps", type=int, default=5000)
 
     # hardware
     parser.add_argument("--n_gpus", type=int, default=1)
@@ -92,10 +91,7 @@
     parser.add_argument("--path_to_entry_config", type=str, default=None)
     parser.add_argument("--all_config_paths", type=str, default=None)
     parser.add_argument("--git_branch", type=str, default=None)
-<<<<<<< HEAD
-=======
     parser.add_argument("--decoding_interval", type=int, default=5_000)
->>>>>>> eb9419f3
 
     # model versioning
 
