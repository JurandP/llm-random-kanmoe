def introduce_parser_arguments(parser):
    # core hyperparameters, fixed for all experiments; needs a good reason to change

    parser.add_argument("--use_clearml", action="store_true")
    parser.add_argument("--use_neptune", action="store_true")
    parser.add_argument("--batch_size", type=int, default=600)
    parser.add_argument("--num_workers", type=int, default=8)
    parser.add_argument("--cutoff", type=int, default=128)
    parser.add_argument("--dmodel", type=int, default=768)
    parser.add_argument("--dff", type=int, default=3072)
    parser.add_argument("--n_att_heads", type=int, default=8)
    parser.add_argument("--n_blocks", type=int, default=4)
    parser.add_argument("--mixed_precision", action="store_true")
    parser.add_argument("--logging_interval_light", type=int, default=1000000)
    parser.add_argument("--logging_interval_heavy", type=int, default=1000000)
    parser.add_argument("--mask_loss_weight", type=float, default=1.0)
    parser.add_argument("--mask_percent", type=float, default=0.15)
    parser.add_argument("--n_steps", type=int, default=90000)
    parser.add_argument("--data_seed", type=int, default=42)
    parser.add_argument("--torch_seed", type=int, default=42)
    parser.add_argument("--tags", nargs="*", type=str, default=None)
    parser.add_argument(
        "--model_type", type=str, choices=["gpt", "bert"], default="bert"
    )

    # parameters usually changed for experiments

    parser.add_argument("--ff_mode", type=str, default="vanilla")
    parser.add_argument("--project_name", type=str, default="")
    parser.add_argument("--name", type=str, default="")
    parser.add_argument("--learning_rate", type=float, default=3e-4)
    parser.add_argument("--gradient_checkpointing", action="store_true")

    parser.add_argument("--n_experts", type=int, default=1)
    parser.add_argument("--group_size", type=int, default=1)
    parser.add_argument("--sparsity_dim", type=int, default=1)
    parser.add_argument("--temperature", type=float, default=1.0)
    parser.add_argument("--expert_size", type=int, required=False)
    parser.add_argument("--topk_fraction", type=float, required=False)
    parser.add_argument("--logging_interval_loss", type=int, default=250)
    parser.add_argument("--every_other_layer", action="store_true")
    parser.add_argument("--expert_random_perm", action="store_true")
    parser.add_argument("--standard_ff_first", action="store_true")
    parser.add_argument("--granularity_expert_config", action="store_true")
    parser.add_argument("--total_experts_width", type=int, required=False)
    parser.add_argument("--effective_dff", type=int, required=False)
<<<<<<< HEAD
    parser.add_argument("--n_gpus", type=int, default=1)
=======
    parser.add_argument("--use_opt_einsum", action="store_true")
    parser.add_argument("--share_by_experts", action="store_true")
    parser.add_argument("--share_by_emit_merge", action="store_true")
>>>>>>> 4019378c

    # experimental/legacy parameters

    parser.add_argument("--hack_name", type=str, default=None)
    parser.add_argument("--x_flop", action="store_true")
    parser.add_argument("--x_logarithmic", action="store_true")

    return parser<|MERGE_RESOLUTION|>--- conflicted
+++ resolved
@@ -44,13 +44,10 @@
     parser.add_argument("--granularity_expert_config", action="store_true")
     parser.add_argument("--total_experts_width", type=int, required=False)
     parser.add_argument("--effective_dff", type=int, required=False)
-<<<<<<< HEAD
     parser.add_argument("--n_gpus", type=int, default=1)
-=======
     parser.add_argument("--use_opt_einsum", action="store_true")
     parser.add_argument("--share_by_experts", action="store_true")
     parser.add_argument("--share_by_emit_merge", action="store_true")
->>>>>>> 4019378c
 
     # experimental/legacy parameters
 
