from functools import partial
from typing import Literal, Optional

import torch
from torch.utils.data import DataLoader

from lizrd.text import datasets, packers, data, tokenizers


class DataloaderWrapper:
    def __init__(self, dataloader: DataLoader, device: torch.device):
        self.generator = iter(dataloader)
        self.device = device

    def get_batch(self) -> data.LLMBatch:
        return next(self.generator).to(self.device)


def worker_init_fn(seed, worker_id):
    worker_info = torch.utils.data.get_worker_info()
    packer: packers.AbstractPacker = (
        worker_info.dataset
    )  # the dataset copy in this worker process
    packer.set_rng(seed + worker_id)


def get_processed_dataset(
    batch_size: int,
    sequence_length: int,
    device: torch.device,
    num_workers: int,
    seed: int,
    model_type: Literal["bert", "gpt"] = "bert",
    dataset_type: Literal["wikibook", "c4"] = "wikibook",
    use_dummy_dataset: bool = False,
    dataset_split: str = "train",
    dataset_path: Optional[str] = None,
):
    if dataset_type == "wikibook":
        dataset = partial(
            datasets.WikiBookDataset,
            use_dummy_dataset=use_dummy_dataset,
            split=dataset_split,
        )
    elif dataset_type == "c4":
        dataset = partial(
            datasets.C4Dataset,
            use_dummy_dataset=use_dummy_dataset,
            split=dataset_split,
            dataset_path=dataset_path,
        )
<<<<<<< HEAD

=======
    elif dataset_type == "fineweb-edu":
        dataset = partial(
            datasets.FinewebEduDataset,
            use_dummy_dataset=use_dummy_dataset,
            split=dataset_split,
            dataset_path=dataset_path,
        )
>>>>>>> f3d5e713
    else:
        raise ValueError(f"Unknown dataset type: {dataset_type}")

    if model_type == "bert":
        packer = packers.BERTPacker(
            sequence_length=sequence_length,
            dataset=dataset,
            tokenizer_maker=tokenizers.BertTokenizer,
        )
    elif model_type == "gpt":
        packer = packers.GPTPacker(
            sequence_length=sequence_length,
            dataset_maker=dataset,
            tokenizer_maker=tokenizers.GPTTokenizer,
        )
    else:
        raise ValueError(f"Unknown model type: {model_type}")

    dataloader = DataLoader(
        packer,
        num_workers=num_workers,
        batch_size=batch_size,
        collate_fn=data.LLMBatch,
        worker_init_fn=partial(worker_init_fn, seed),
        shuffle=False,
        pin_memory=True,
    )

    return DataloaderWrapper(dataloader, device)<|MERGE_RESOLUTION|>--- conflicted
+++ resolved
@@ -49,9 +49,6 @@
             split=dataset_split,
             dataset_path=dataset_path,
         )
-<<<<<<< HEAD
-
-=======
     elif dataset_type == "fineweb-edu":
         dataset = partial(
             datasets.FinewebEduDataset,
@@ -59,7 +56,6 @@
             split=dataset_split,
             dataset_path=dataset_path,
         )
->>>>>>> f3d5e713
     else:
         raise ValueError(f"Unknown dataset type: {dataset_type}")
 
