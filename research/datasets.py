from functools import partial
from typing import Literal, Optional
from dataclasses import dataclass
import copy

import torch
from torch.utils.data import DataLoader

from lizrd.text import datasets, packers, data, tokenizers
from lizrd.support.misc import get_ith_chunk


@dataclass
class BatchSizeRampupConfig:
<<<<<<< HEAD
    transition_points: list[float]
    batch_sizes: list[float]
=======
    """
    Configuration for ramping up the batch size during training.

    Attributes:
        transition_points (list[float]): A list of token counts (in billions) where the batch size
            transitions to the next value.
        batch_sizes (list[float]): A list of batch sizes corresponding to each transition point.

    Example:
        Given `transition_points = [0.5, 1.0]` and `batch_sizes = [128, 256]`:
            - The batch size will be 128 until 0.5 billion tokens are processed.
            - Then it will change to 256 until 1.0 billion tokens are processed.
            - After 1.0 billion tokens, the batch size reaches its target value.
    """

    transition_points: list[float]
    batch_sizes: list[float]

    def __post_init__(self):
        assert len(self.transition_points) == len(self.batch_sizes)
>>>>>>> 753ef957


class DataloaderWrapper:
    def __init__(
        self,
        dataloader: DataLoader,
        device: torch.device,
    ):
        self.generator = iter(dataloader)
        self.target_batch_size = dataloader.batch_size
        self.device = device

    def get_batch(
        self, current_batch_size_per_gpu=-1, num_processed_tokens_so_far=-1
    ) -> data.LLMBatch:
        """
        Returns the next batch of data, handling batch size ramp-up if specified.

        If `current_batch_size_per_gpu` is less than `self.target_batch_size`, the batch is split into
        smaller chunks, and the appropriate chunk is returned based on `num_processed_tokens_so_far`.

        Args:
            current_batch_size_per_gpu (int, optional): The current batch size.
            Defaults to -1, which uses the target batch size.
            num_processed_tokens_so_far (int, optional): Total number of tokens processed so far; used to determine the current chunk when batch size ramp-up is in effect. Defaults to -1.
        """
        if (
            current_batch_size_per_gpu == -1
            or current_batch_size_per_gpu == self.target_batch_size
        ):
            return next(self.generator).to(self.device)
        else:
            current_num_chunks = self.target_batch_size // current_batch_size_per_gpu
            current_chunk = (
                num_processed_tokens_so_far // current_batch_size_per_gpu
            ) % current_num_chunks

            if current_chunk == 0:
                self.current_batch = next(self.generator).to(self.device)

            batch = copy.deepcopy(self.current_batch)
            for _, tensor in batch:
                tensor.data = get_ith_chunk(
                    tensor.data, current_num_chunks, current_chunk
                )

            return batch


def worker_init_fn(seed, worker_id):
    worker_info = torch.utils.data.get_worker_info()
    packer: packers.AbstractPacker = (
        worker_info.dataset
    )  # the dataset copy in this worker process
    packer.set_rng(seed + worker_id)


def get_processed_dataset(
    batch_size: int,
    sequence_length: int,
    device: torch.device,
    num_workers: int,
    seed: int,
    model_type: Literal["bert", "gpt"] = "bert",
    dataset_type: Literal["wikibook", "c4"] = "wikibook",
    use_dummy_dataset: bool = False,
    dataset_split: str = "train",
    dataset_path: Optional[str] = None,
):
    if dataset_type == "wikibook":
        dataset = partial(
            datasets.WikiBookDataset,
            use_dummy_dataset=use_dummy_dataset,
            split=dataset_split,
        )
    elif dataset_type == "c4":
        dataset = partial(
            datasets.C4Dataset,
            use_dummy_dataset=use_dummy_dataset,
            split=dataset_split,
            dataset_path=dataset_path,
        )
    elif dataset_type == "fineweb-edu":
        dataset = partial(
            datasets.FinewebEduDataset,
            use_dummy_dataset=use_dummy_dataset,
            split=dataset_split,
            dataset_path=dataset_path,
        )
    else:
        raise ValueError(f"Unknown dataset type: {dataset_type}")

    if model_type == "bert":
        packer = packers.BERTPacker(
            sequence_length=sequence_length,
            dataset=dataset,
            tokenizer_maker=tokenizers.BertTokenizer,
        )
    elif model_type == "gpt":
        packer = packers.GPTPacker(
            sequence_length=sequence_length,
            dataset_maker=dataset,
            tokenizer_maker=tokenizers.GPTTokenizer,
        )
    else:
        raise ValueError(f"Unknown model type: {model_type}")

    dataloader = DataLoader(
        packer,
        num_workers=num_workers,
        batch_size=batch_size,
        collate_fn=data.LLMBatch,
        worker_init_fn=partial(worker_init_fn, seed),
        shuffle=False,
        pin_memory=True,
    )

    return DataloaderWrapper(dataloader, device)<|MERGE_RESOLUTION|>--- conflicted
+++ resolved
@@ -12,10 +12,6 @@
 
 @dataclass
 class BatchSizeRampupConfig:
-<<<<<<< HEAD
-    transition_points: list[float]
-    batch_sizes: list[float]
-=======
     """
     Configuration for ramping up the batch size during training.
 
@@ -36,7 +32,6 @@
 
     def __post_init__(self):
         assert len(self.transition_points) == len(self.batch_sizes)
->>>>>>> 753ef957
 
 
 class DataloaderWrapper:
