# llm-random
We are LLM-Random, a research group at [IDEAS NCBR](https://ideas-ncbr.pl/en/) (Warsaw, Poland). We develop this repo and use it to conduct research. To learn more about us and our research, check out our blog, [llm-random.github.io](https://llm-random.github.io/).

## Publications, preprints and blogposts
- Scaling Laws for Fine-Grained Mixture of Experts ([arxiv](https://arxiv.org/abs/2402.07871))
- MoE-Mamba: Efficient Selective State Space Models with Mixture of Experts ([arxiv](https://arxiv.org/abs/2401.04081), [blogpost](https://llm-random.github.io/posts/moe_mamba/))
- Mixture of Tokens: Efficient LLMs through Cross-Example Aggregation ([arxiv](https://arxiv.org/abs/2310.15961), [blogpost](https://llm-random.github.io/posts/mixture_of_tokens/))



## Development (WIP)
### Getting started
In the root directory run `./start-dev.sh`. This will create a virtual environment, install requirements and set up git hooks.

## Running Experiments (WIP)

### Experiments config
Use the baseline configuration as a template, which is in `configs/test/test_baseline.yaml`. Based on this template, create a new experiment config and put it in `lizrd/scripts/run_configs`.

### Running Locally
<<<<<<< HEAD
`python -m lizrd.grid.grid path/to/config`
=======
`python -m lizrd.grid path/to/config`
>>>>>>> 1b2875f8

### Running Remotely
`bash lizrd/scripts/run_exp_remotely.sh <remote_cluster_name> lizrd/scripts/run_configs/<your_config>`

# License

This project is licensed under the terms of the Apache License, Version 2.0.

    Copyright 2023 LLM-Random Authors
    
    Licensed under the Apache License, Version 2.0 (the "License");
    you may not use this file except in compliance with the License.
    You may obtain a copy of the License at
    
        http://www.apache.org/licenses/LICENSE-2.0
    
    Unless required by applicable law or agreed to in writing, software
    distributed under the License is distributed on an "AS IS" BASIS,
    WITHOUT WARRANTIES OR CONDITIONS OF ANY KIND, either express or implied.
    See the License for the specific language governing permissions and
    limitations under the License.
<|MERGE_RESOLUTION|>--- conflicted
+++ resolved
@@ -18,11 +18,7 @@
 Use the baseline configuration as a template, which is in `configs/test/test_baseline.yaml`. Based on this template, create a new experiment config and put it in `lizrd/scripts/run_configs`.
 
 ### Running Locally
-<<<<<<< HEAD
-`python -m lizrd.grid.grid path/to/config`
-=======
 `python -m lizrd.grid path/to/config`
->>>>>>> 1b2875f8
 
 ### Running Remotely
 `bash lizrd/scripts/run_exp_remotely.sh <remote_cluster_name> lizrd/scripts/run_configs/<your_config>`
